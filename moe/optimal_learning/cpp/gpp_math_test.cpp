/*!
  \file gpp_math_test.cpp
  \rst
  Routines to test the functions in gpp_math.cpp.

  The tests verify GaussianProcess, ExpectedImprovementEvaluator (+OnePotentialSample), and EI optimization from gpp_math.cpp.

  1. Ping testing (verifying analytic gradient computation against finite difference approximations)

     a. Following gpp_covariance_test.cpp, we define classes (PingGPMean + other GP ping, PingExpectedImprovement) for
        evaluating those functions + their spatial gradients.

        Some Pingable classes for GP functions are less general than their gpp_covariance_test or
        gpp_model_selection_test counterparts, since GP derivative functions sometimes return sparse
        or incomplete data (e.g., gradient of mean returned as a vector instead of a diagonal matrix; gradient of variance
        only differentiates wrt a single point at a time); hence we need specialized handlers for testing.
     b. Ping for derivative accuracy (PingGPComponentTest, PingEITest); these unit test the analytic derivatives.

  2. Monte-Carlo EI vs analytic EI validation: the monte-carlo versions are run to "high" accuracy and checked against
     analytic formulae when applicable
  3. Gradient Descent: using polynomials and other simple fucntions with analytically known optima
     to verify that the algorithm(s) underlying EI optimization are performing correctly.
  4. Single-threaded vs multi-threaded EI optimization validation: single and multi-threaded runs are checked to have the same
     output.
  5. End-to-end test of the EI optimization process for the analytic and monte-carlo cases.  These tests use constructed
     data for inputs but otherwise exercise the same code paths used for EI optimization in production.
\endrst*/

// #define OL_VERBOSE_PRINT

#include "gpp_math_test.hpp"

#include <cmath>
#include <cstdio>

#include <algorithm>
#include <iterator>
#include <limits>
#include <stdexcept>
#include <vector>

#include <boost/random/uniform_real.hpp>  // NOLINT(build/include_order)
#include <omp.h>  // NOLINT(build/include_order)

#include "gpp_common.hpp"
#include "gpp_covariance.hpp"
#include "gpp_domain.hpp"
#include "gpp_exception.hpp"
#include "gpp_geometry.hpp"
#include "gpp_linear_algebra.hpp"
#include "gpp_logging.hpp"
#include "gpp_math.hpp"
#include "gpp_mock_optimization_objective_functions.hpp"
#include "gpp_optimization.hpp"
#include "gpp_optimizer_parameters.hpp"
#include "gpp_random.hpp"
#include "gpp_test_utils.hpp"

namespace optimal_learning {

namespace {  // contains classes/routines for ping testing GP/EI quantities and checking EI threaded consistency


/*!\rst
  Supports evaluating the GP KStar and its gradient, grad_KStar.

  The gradient is taken wrt ``points_to_sample[dim][num_to_sample]``, so this is the ``input_matrix``, ``X_{d,i}``.
  The other inputs to GP mean are not differentiated against, so they are taken as input and stored by the constructor.

\endrst*/
class PingGPPKStar final : public PingableMatrixInputVectorOutputInterface {
 public:
  constexpr static char const * const kName = "GP Mean";

  PingGPPKStar(double const * restrict lengths, double const * restrict points_sampled, double const * restrict points_sampled_value,
               int const * restrict gradients, double alpha, int dim, int num_to_sample, int num_sampled, int num_gradients) OL_NONNULL_POINTERS
      : dim_(dim),
        num_to_sample_(num_to_sample),
        num_sampled_(num_sampled),
        num_gradients_(num_gradients),
        gradients_already_computed_(false),
        gradients_(gradients, gradients + num_gradients),
        noise_variance_(1+num_gradients, 0.0),
        points_sampled_(points_sampled, points_sampled + dim_*num_sampled_),
        points_sampled_value_(points_sampled_value, points_sampled_value + num_sampled_*(1+num_gradients)),
        grad_kstar_(num_to_sample_*Square(1+num_gradients_)*num_sampled_*dim_),
        sqexp_covariance_(dim_, alpha, lengths),
        gaussian_process_(sqexp_covariance_, points_sampled_.data(), points_sampled_value_.data(), noise_variance_.data(),
                          gradients_.data(), num_gradients_, dim_, num_sampled_) {
  }

  virtual void GetInputSizes(int * num_rows, int * num_cols) const noexcept override OL_NONNULL_POINTERS {
    *num_rows = dim_;
    *num_cols = num_to_sample_;
  }

  virtual int GetGradientsSize() const noexcept override OL_WARN_UNUSED_RESULT {
    return dim_*num_to_sample_*GetOutputSize();
  }

  virtual int GetOutputSize() const noexcept override OL_WARN_UNUSED_RESULT {
    return num_to_sample_*Square(1+num_gradients_)*num_sampled_;
  }

  virtual void EvaluateAndStoreAnalyticGradient(double const * restrict points_to_sample, double * restrict gradients) noexcept override OL_NONNULL_POINTERS_LIST(2) {
    if (gradients_already_computed_ == true) {
      OL_WARNING_PRINTF("WARNING: grad_mu already set.  Overwriting...\n");
    }
    gradients_already_computed_ = true;

    int num_derivatives = num_to_sample_;
    GaussianProcess::StateType points_to_sample_state(gaussian_process_, points_to_sample, num_to_sample_,
                                                      gradients_.data(), num_gradients_, num_derivatives);
    std::copy(points_to_sample_state.grad_K_star.begin(), points_to_sample_state.grad_K_star.end(), grad_kstar_.begin());
    //gaussian_process_.ComputeGradMeanOfPoints(points_to_sample_state, grad_mu_.data());

    if (gradients != nullptr) {
      // Since ComputeGradMeanOfPoints does not store known zeros in the gradient, we need to resconstruct the more general
      // tensor structure (including all zeros). This more general tensor is "block" diagonal.

      std::fill(gradients, gradients + dim_*Square(1+num_gradients_)*num_sampled_*num_to_sample_, 0.0);

      // Loop over just the block diagonal entries and copy over the computed gradients.
      for (int i = 0; i < num_to_sample_; ++i) {
        for (int j = 0; j < 1+num_gradients_; ++j){
           for (int m = 0; m < num_sampled_*(1+num_gradients_); ++m){
             for (int d = 0; d < dim_; ++d) {
                int out = i*(1+num_gradients_)+j;
                out = m + out*num_sampled_*(1+num_gradients_);
                gradients[out*dim_*num_to_sample_ + i*dim_ + d] = grad_kstar_[out*dim_ + d];
             }
           }
        }
      }
    }
  }

  virtual double GetAnalyticGradient(int row_index, int column_index, int output_index) const OL_WARN_UNUSED_RESULT {
    if (gradients_already_computed_ == false) {
      OL_THROW_EXCEPTION(OptimalLearningException, "PingGPPMean::GetAnalyticGradient() called BEFORE EvaluateAndStoreAnalyticGradient. NO DATA!");
    }

    if (column_index*Square(1+num_gradients_)*num_sampled_ <= output_index && (column_index+1)*Square(1+num_gradients_)*num_sampled_>output_index) {
      return grad_kstar_[output_index*dim_ + row_index];
    } else {
      // these entries are analytically known to be 0.0 and thus were not stored
      // in grad_mu_
      return 0.0;
    }
  }

  virtual void EvaluateFunction(double const * restrict points_to_sample, double * restrict function_values) const noexcept override OL_NONNULL_POINTERS {
    int num_derivatives = 0;
    GaussianProcess::StateType points_to_sample_state(gaussian_process_, points_to_sample, num_to_sample_,
                                                      gradients_.data(), num_gradients_, num_derivatives);
    for (int i = 0; i < num_sampled_*(1+num_gradients_); ++i){
        for (int j=0; j < num_to_sample_*(1+num_gradients_); ++j){
            int index = i+j*num_sampled_*(1+num_gradients_);
            function_values[index] = points_to_sample_state.K_star[index];
        }
    }
  }

 private:
  //! spatial dimension (e.g., entries per point of ``points_sampled``)
  int dim_;
  //! number of points currently being sampled
  int num_to_sample_;
  //! number of points in ``points_sampled``
  int num_sampled_;
  //! number of derivatives' observations.
  int num_gradients_;

  //! whether gradients been computed and stored--whether this class is ready for use
  bool gradients_already_computed_;
  // indices of the derivatives' observations.
  std::vector<int> gradients_;

  //! ``\sigma_n^2``, the noise variance
  std::vector<double> noise_variance_;
  //! coordinates of already-sampled points, ``X``
  std::vector<double> points_sampled_;
  //! function values at points_sampled, ``y``
  std::vector<double> points_sampled_value_;
  //! the gradient of the GP mean evaluated at union_of_points, wrt union_of_points[0:num_to_sample]
  std::vector<double> grad_kstar_;

  //! covariance class (for computing covariance and its gradients)
  SquareExponential sqexp_covariance_;
  //! gaussian process used for computations
  GaussianProcess gaussian_process_;

  OL_DISALLOW_DEFAULT_AND_COPY_AND_ASSIGN(PingGPPKStar);
};


/*!\rst
  Supports evaluating the GP mean, ComputeMeanOfPoints() and its gradient, ComputeGradMeanOfPoints.

  The gradient is taken wrt ``points_to_sample[dim][num_to_sample]``, so this is the ``input_matrix``, ``X_{d,i}``.
  The other inputs to GP mean are not differentiated against, so they are taken as input and stored by the constructor.

  Also, ComputeGradMeanOfPoints() stores a compact version of the gradient (by skipping known 0s) that *does not* have size
  GetGradientsSize().  EvaluateAndStoreAnalyticGradient and GetAnalyticGradient account for this indexing scheme appropriately.
\endrst*/
class PingGPPMean final : public PingableMatrixInputVectorOutputInterface {
 public:
  constexpr static char const * const kName = "GP Mean";

  PingGPPMean(double const * restrict lengths, double const * restrict points_sampled, double const * restrict points_sampled_value,
              int const * restrict gradients, double alpha, int dim, int num_to_sample, int num_sampled, int num_gradients) OL_NONNULL_POINTERS
      : dim_(dim),
        num_to_sample_(num_to_sample),
        num_sampled_(num_sampled),
        num_gradients_(num_gradients),
        gradients_already_computed_(false),
        gradients_(gradients, gradients + num_gradients),
        noise_variance_(1+num_gradients, 0.0),
        points_sampled_(points_sampled, points_sampled + dim_*num_sampled_),
        points_sampled_value_(points_sampled_value, points_sampled_value + num_sampled_*(1+num_gradients)),
        grad_mu_(num_to_sample_*(1+num_gradients_)*dim_),
        sqexp_covariance_(dim_, alpha, lengths),
        gaussian_process_(sqexp_covariance_, points_sampled_.data(), points_sampled_value_.data(), noise_variance_.data(),
                          gradients_.data(), num_gradients_, dim_, num_sampled_) {
  }

  virtual void GetInputSizes(int * num_rows, int * num_cols) const noexcept override OL_NONNULL_POINTERS {
    *num_rows = dim_;
    *num_cols = num_to_sample_;
  }

  virtual int GetGradientsSize() const noexcept override OL_WARN_UNUSED_RESULT {
    return dim_*num_to_sample_*GetOutputSize();
  }

  virtual int GetOutputSize() const noexcept override OL_WARN_UNUSED_RESULT {
    return num_to_sample_*(1+num_gradients_);
  }

  virtual void EvaluateAndStoreAnalyticGradient(double const * restrict points_to_sample, double * restrict gradients) noexcept override OL_NONNULL_POINTERS_LIST(2) {
    if (gradients_already_computed_ == true) {
      OL_WARNING_PRINTF("WARNING: grad_mu already set.  Overwriting...\n");
    }
    gradients_already_computed_ = true;

    int num_derivatives = num_to_sample_;
    GaussianProcess::StateType points_to_sample_state(gaussian_process_, points_to_sample, num_to_sample_,
                                                      gradients_.data(), num_gradients_, num_derivatives);
    gaussian_process_.ComputeGradMeanOfPoints(points_to_sample_state, grad_mu_.data());

    if (gradients != nullptr) {
      // Since ComputeGradMeanOfPoints does not store known zeros in the gradient, we need to resconstruct the more general
      // tensor structure (including all zeros). This more general tensor is "block" diagonal.

      std::fill(gradients, gradients + dim_*Square(num_to_sample_)*(1+num_gradients_), 0.0);

      // Loop over just the block diagonal entries and copy over the computed gradients.
      for (int i = 0; i < num_to_sample_; ++i) {
        for (int j = 0; j < 1+num_gradients_; ++j){
            for (int d = 0; d < dim_; ++d) {
              int out = i*(1+num_gradients_)+j;
              gradients[out*dim_*num_to_sample_ + i*dim_ + d] = grad_mu_[out*dim_ + d];
            }
        }
      }
    }
  }

  virtual double GetAnalyticGradient(int row_index, int column_index, int output_index) const OL_WARN_UNUSED_RESULT {
    if (gradients_already_computed_ == false) {
      OL_THROW_EXCEPTION(OptimalLearningException, "PingGPPMean::GetAnalyticGradient() called BEFORE EvaluateAndStoreAnalyticGradient. NO DATA!");
    }

    if (column_index*(1+num_gradients_) <= output_index && (column_index+1)*(1+num_gradients_)>output_index) {
      return grad_mu_[output_index*dim_ + row_index];
    } else {
      // these entries are analytically known to be 0.0 and thus were not stored
      // in grad_mu_
      return 0.0;
    }
  }

  virtual void EvaluateFunction(double const * restrict points_to_sample, double * restrict function_values) const noexcept override OL_NONNULL_POINTERS {
    int num_derivatives = 0;
    GaussianProcess::StateType points_to_sample_state(gaussian_process_, points_to_sample, num_to_sample_,
                                                      gradients_.data(), num_gradients_, num_derivatives);
    gaussian_process_.ComputeMeanOfPoints(points_to_sample_state, function_values);
  }

 private:
  //! spatial dimension (e.g., entries per point of ``points_sampled``)
  int dim_;
  //! number of points currently being sampled
  int num_to_sample_;
  //! number of points in ``points_sampled``
  int num_sampled_;
  //! number of derivatives' observations.
  int num_gradients_;

  //! whether gradients been computed and stored--whether this class is ready for use
  bool gradients_already_computed_;
  // indices of the derivatives' observations.
  std::vector<int> gradients_;

  //! ``\sigma_n^2``, the noise variance
  std::vector<double> noise_variance_;
  //! coordinates of already-sampled points, ``X``
  std::vector<double> points_sampled_;
  //! function values at points_sampled, ``y``
  std::vector<double> points_sampled_value_;
  //! the gradient of the GP mean evaluated at union_of_points, wrt union_of_points[0:num_to_sample]
  std::vector<double> grad_mu_;

  //! covariance class (for computing covariance and its gradients)
  SquareExponential sqexp_covariance_;
  //! gaussian process used for computations
  GaussianProcess gaussian_process_;

  OL_DISALLOW_DEFAULT_AND_COPY_AND_ASSIGN(PingGPPMean);
};


/*!\rst
  Supports evaluating the GP mean, ComputeMeanOfAdditionalPoints() and its gradient, ComputeGradMeanOfPoints.

  The gradient is taken wrt ``points_to_sample[dim][num_to_sample]``, so this is the ``input_matrix``, ``X_{d,i}``.
  The other inputs to GP mean are not differentiated against, so they are taken as input and stored by the constructor.

  Also, ComputeGradMeanOfPoints() stores a compact version of the gradient (by skipping known 0s) that *does not* have size
  GetGradientsSize().  EvaluateAndStoreAnalyticGradient and GetAnalyticGradient account for this indexing scheme appropriately.
\endrst*/
class PingGPPAdditionalMean final : public PingableMatrixInputVectorOutputInterface {
 public:
  constexpr static char const * const kName = "GP AdditionalMean";

  PingGPPAdditionalMean(double const * restrict lengths, double const * restrict points_sampled, double const * restrict points_sampled_value,
                        int const * restrict gradients, double alpha, int dim, int num_to_sample, int num_sampled, int num_gradients) OL_NONNULL_POINTERS
         : dim_(dim),
           num_to_sample_(num_to_sample),
           num_sampled_(num_sampled),
           num_gradients_(num_gradients),
           gradients_already_computed_(false),
           gradients_(gradients, gradients + num_gradients),
           noise_variance_(1+num_gradients, 0.0),
           points_sampled_(points_sampled, points_sampled + dim_*num_sampled_),
           points_sampled_value_(points_sampled_value, points_sampled_value + num_sampled_*(1+num_gradients)),
           grad_mu_(num_to_sample_*(1+num_gradients_)*dim_),
           sqexp_covariance_(dim_, alpha, lengths),
           gaussian_process_(sqexp_covariance_, points_sampled_.data(), points_sampled_value_.data(), noise_variance_.data(),
                             gradients_.data(), num_gradients_, dim_, num_sampled_) {
  }

  virtual void GetInputSizes(int * num_rows, int * num_cols) const noexcept override OL_NONNULL_POINTERS {
    *num_rows = dim_;
    *num_cols = num_to_sample_;
  }

  virtual int GetGradientsSize() const noexcept override OL_WARN_UNUSED_RESULT {
    return dim_*num_to_sample_*GetOutputSize();
  }

  virtual int GetOutputSize() const noexcept override OL_WARN_UNUSED_RESULT {
    return num_to_sample_*(1+num_gradients_);
  }

  virtual void EvaluateAndStoreAnalyticGradient(double const * restrict points_to_sample, double * restrict gradients) noexcept override OL_NONNULL_POINTERS_LIST(2) {
    if (gradients_already_computed_ == true) {
      OL_WARNING_PRINTF("WARNING: grad_mu already set.  Overwriting...\n");
    }
    gradients_already_computed_ = true;

    int num_derivatives = num_to_sample_;
    GaussianProcess::StateType points_to_sample_state(gaussian_process_, points_to_sample, num_to_sample_,
                                                      gradients_.data(), num_gradients_, num_derivatives);
    gaussian_process_.ComputeGradMeanOfPoints(points_to_sample_state, grad_mu_.data());

    if (gradients != nullptr) {
      // Since ComputeGradMeanOfPoints does not store known zeros in the gradient, we need to resconstruct the more general
      // tensor structure (including all zeros). This more general tensor is "block" diagonal.

      std::fill(gradients, gradients + GetGradientsSize(), 0.0);

      // Loop over just the block diagonal entries and copy over the computed gradients.
      for (int i = 0; i < num_to_sample_; ++i) {
        for (int j = 0; j < 1+num_gradients_; ++j){
            for (int d = 0; d < dim_; ++d) {
              int out = i*(1+num_gradients_)+j;
              gradients[out*dim_*num_to_sample_ + i*dim_ + d] = grad_mu_[out*dim_ + d];
            }
        }
      }
    }
  }

  virtual double GetAnalyticGradient(int row_index, int column_index, int output_index) const OL_WARN_UNUSED_RESULT {
    if (gradients_already_computed_ == false) {
      OL_THROW_EXCEPTION(OptimalLearningException, "PingGPPMean::GetAnalyticGradient() called BEFORE EvaluateAndStoreAnalyticGradient. NO DATA!");
    }

    if (column_index*(1+num_gradients_) <= output_index && (column_index+1)*(1+num_gradients_)>output_index) {
      return grad_mu_[output_index*dim_ + row_index];
    } else {
      // these entries are analytically known to be 0.0 and thus were not stored
      // in grad_mu_
      return 0.0;
    }
  }

  virtual void EvaluateFunction(double const * restrict points_to_sample, double * restrict function_values) const noexcept override OL_NONNULL_POINTERS {
    gaussian_process_.ComputeMeanOfAdditionalPoints(points_to_sample, num_to_sample_, gradients_.data(),
                                                    num_gradients_, function_values);
  }

 private:
  //! spatial dimension (e.g., entries per point of ``points_sampled``)
  int dim_;
  //! number of points currently being sampled
  int num_to_sample_;
  //! number of points in ``points_sampled``
  int num_sampled_;
  //! number of derivatives' observations.
  int num_gradients_;

  //! whether gradients been computed and stored--whether this class is ready for use
  bool gradients_already_computed_;
  // indices of the derivatives' observations.
  std::vector<int> gradients_;

  //! ``\sigma_n^2``, the noise variance
  std::vector<double> noise_variance_;
  //! coordinates of already-sampled points, ``X``
  std::vector<double> points_sampled_;
  //! function values at points_sampled, ``y``
  std::vector<double> points_sampled_value_;
  //! the gradient of the GP mean evaluated at union_of_points, wrt union_of_points[0:num_to_sample]
  std::vector<double> grad_mu_;

  //! covariance class (for computing covariance and its gradients)
  SquareExponential sqexp_covariance_;
  //! gaussian process used for computations
  GaussianProcess gaussian_process_;

  OL_DISALLOW_DEFAULT_AND_COPY_AND_ASSIGN(PingGPPAdditionalMean);
};

/*!\rst
  Supports evaluating the GP variance, ComputeVarianceOfPoints() and its gradient, ComputeGradVarianceOfPoints.

  The gradient is taken wrt ``points_to_sample[dim][num_to_sample]``, so this is the ``input_matrix``, ``X_{d,i}``.
  The other inputs to GP variance are not differentiated against, so they are taken as input and stored by the constructor.

  The output is a matrix of dimension num_to_sample.  To fit into the PingMatrix...Interface, this is treated as a vector
  of length ``num_to_sample^2``.
\endrst*/

class PingGPPVariance final : public PingableMatrixInputVectorOutputInterface {
 public:
  constexpr static char const * const kName = "GP Variance";

  PingGPPVariance(double const * restrict lengths, double const * restrict points_sampled, double const * restrict points_sampled_value,
                  int const * restrict gradients, double alpha, int dim, int num_to_sample, int num_sampled, int num_gradients) OL_NONNULL_POINTERS
       : dim_(dim),
         num_to_sample_(num_to_sample),
         num_sampled_(num_sampled),
         num_gradients_(num_gradients),
         gradients_already_computed_(false),
         gradients_(gradients, gradients + num_gradients),
         noise_variance_(1+num_gradients, 0.0),
         points_sampled_(points_sampled, points_sampled + dim_*num_sampled_),
         grad_variance_(Square(num_to_sample_*(1+num_gradients_))*dim_*num_to_sample_),
         sqexp_covariance_(dim_, alpha, lengths),
         gaussian_process_(sqexp_covariance_, points_sampled_.data(), std::vector<double>(num_sampled_*(1+num_gradients_), 0.0).data(), noise_variance_.data(),
                           gradients_.data(), num_gradients_, dim_, num_sampled_) {
  }

  virtual void GetInputSizes(int * num_rows, int * num_cols) const noexcept override OL_NONNULL_POINTERS {
    *num_rows = dim_;
    *num_cols = num_to_sample_;
  }

  virtual int GetGradientsSize() const noexcept override OL_WARN_UNUSED_RESULT {
    return dim_*num_to_sample_*GetOutputSize();
  }

  virtual int GetOutputSize() const noexcept override OL_WARN_UNUSED_RESULT {
    return Square(num_to_sample_*(1+num_gradients_));
  }

  virtual void EvaluateAndStoreAnalyticGradient(double const * restrict points_to_sample, double * restrict gradients) noexcept override OL_NONNULL_POINTERS_LIST(2) {
    if (gradients_already_computed_ == true) {
      OL_WARNING_PRINTF("WARNING: grad_variance data already set.  Overwriting...\n");
    }
    gradients_already_computed_ = true;

    int num_derivatives = num_to_sample_;
    GaussianProcess::StateType points_to_sample_state(gaussian_process_, points_to_sample, num_to_sample_,
                                                      gradients_.data(), num_gradients_, num_derivatives);
    gaussian_process_.ComputeGradVarianceOfPoints(&points_to_sample_state, grad_variance_.data());

    if (gradients != nullptr) {
      OL_THROW_EXCEPTION(OptimalLearningException, "PingGPPVariance::EvaluateAndStoreAnalyticGradient() does not support direct gradient output.");
    }
  }

  virtual double GetAnalyticGradient(int row_index, int column_index, int output_index) const override OL_WARN_UNUSED_RESULT {
    if (gradients_already_computed_ == false) {
      OL_THROW_EXCEPTION(OptimalLearningException, "PingGPPVariance::GetAnalyticGradient() called BEFORE EvaluateAndStoreAnalyticGradient. NO DATA!");
    }

    return grad_variance_[column_index*Square(num_to_sample_*(1+num_gradients_))*dim_ + output_index*dim_ + row_index];
  }

  virtual void EvaluateFunction(double const * restrict points_to_sample, double * restrict function_values) const noexcept override OL_NONNULL_POINTERS {
    int num_derivatives = 1;
    GaussianProcess::StateType points_to_sample_state(gaussian_process_, points_to_sample, num_to_sample_,
                                                      gradients_.data(), num_gradients_, num_derivatives);
    gaussian_process_.ComputeVarianceOfPoints(&points_to_sample_state, gradients_.data(), num_gradients_, function_values);

    // var_of_points outputs only to the lower triangle.  Copy it into the upper triangle to get a symmetric matrix
    for (int i = 0; i < num_to_sample_*(1+num_gradients_); ++i) {
      for (int j = 0; j < i; ++j) {
        function_values[i*num_to_sample_*(1+num_gradients_) + j] = function_values[j*num_to_sample_*(1+num_gradients_) + i];
      }
    }
  }

 private:
  //! spatial dimension (e.g., entries per point of ``points_sampled``)
  int dim_;
  //! number of points currently being sampled
  int num_to_sample_;
  //! number of points in ``points_sampled``
  int num_sampled_;
  //! number of derivatives' observations.
  int num_gradients_;

  //! whether gradients been computed and stored--whether this class is ready for use
  bool gradients_already_computed_;
  // indices of the derivatives' observations.
  std::vector<int> gradients_;

  //! ``\sigma_n^2``, the noise variance
  std::vector<double> noise_variance_;
  //! coordinates of already-sampled points, ``X``
  std::vector<double> points_sampled_;
  //! the gradient of the GP variance evaluated at union_of_points, wrt union_of_points[0:num_to_sample]
  std::vector<double> grad_variance_;

  //! covariance class (for computing covariance and its gradients)
  SquareExponential sqexp_covariance_;
  //! gaussian process used for computations
  GaussianProcess gaussian_process_;

  OL_DISALLOW_DEFAULT_AND_COPY_AND_ASSIGN(PingGPPVariance);
};

/*!\rst
  Supports evaluating the GP covariance, ComputeCovarianceOfPoints() and its gradient, ComputeGradCovarianceOfPoints.

  The gradient is taken wrt ``points_to_sample[dim][num_to_sample]``, so this is the ``input_matrix``, ``X_{d,i}``.
  The other inputs to GP variance are not differentiated against, so they are taken as input and stored by the constructor.

  The output is a matrix of dimension num_to_sample.  To fit into the PingMatrix...Interface, this is treated as a vector
  of length ``num_to_sample^2``.
\endrst*/


class PingGPPCovariance final : public PingableMatrixInputVectorOutputInterface {
 public:
  constexpr static char const * const kName = "GP Covariance";

  PingGPPCovariance(double const * restrict lengths, double const * restrict points_sampled, double const * restrict points_sampled_value,
           int const * restrict gradients, double alpha, int dim, int num_to_sample, int num_sampled, int num_gradients) OL_NONNULL_POINTERS
     : dim_(dim),
       num_to_sample_(num_to_sample),
       num_sampled_(num_sampled),
       num_pts_(6),
       num_gradients_(num_gradients),
       gradients_already_computed_(false),
       gradients_(gradients, gradients + num_gradients),
       noise_variance_(1+num_gradients, 0.0),
       points_sampled_(points_sampled, points_sampled + dim_*num_sampled_),
       grad_variance_(Square(num_to_sample_*(1+num_gradients_))*num_pts_*dim_),
       discrete_pts_(num_pts_*dim_, 0.0),
       sqexp_covariance_(dim_, alpha, lengths),
       gaussian_process_(sqexp_covariance_, points_sampled_.data(), std::vector<double>(num_sampled_*(1+num_gradients_), 0.0).data(),
                         noise_variance_.data(), gradients_.data(), num_gradients_, dim_, num_sampled_) {
     UniformRandomGenerator uniform_generator(318);
     boost::uniform_real<double> uniform_double(-5.0, 5.0);
     for (int i = 0; i < dim_*num_pts_; ++i) {
         discrete_pts_[i] = uniform_double(uniform_generator.engine);
     }
  }


  virtual void GetInputSizes(int * num_rows, int * num_cols) const noexcept override OL_NONNULL_POINTERS {
    *num_rows = dim_;
    *num_cols = num_to_sample_;
  }

  virtual int GetGradientsSize() const noexcept override OL_WARN_UNUSED_RESULT {
    return dim_*num_to_sample_*GetOutputSize();
  }

  virtual int GetOutputSize() const noexcept override OL_WARN_UNUSED_RESULT {
    return num_to_sample_*Square(1+num_gradients_)*num_pts_;
  }

  virtual void EvaluateAndStoreAnalyticGradient(double const * restrict points_to_sample, double * restrict gradients) noexcept override OL_NONNULL_POINTERS_LIST(2) {
    if (gradients_already_computed_ == true) {
      OL_WARNING_PRINTF("WARNING: grad_variance data already set.  Overwriting...\n");
    }
    gradients_already_computed_ = true;

    int num_derivatives = num_to_sample_;

    GaussianProcess::StateType points_to_sample_state(gaussian_process_, points_to_sample, num_to_sample_,
                                                      gradients_.data(), num_gradients_, num_derivatives);
    gaussian_process_.ComputeGradCovarianceOfPoints(&points_to_sample_state, discrete_pts_.data(),
                                                    num_pts_, gradients_.data(), num_gradients_, false, nullptr,
                                                    grad_variance_.data());

    if (gradients != nullptr) {
      OL_THROW_EXCEPTION(OptimalLearningException, "PingGPPCoariance::EvaluateAndStoreAnalyticGradient() does not support direct gradient output.");
    }
  }

  virtual double GetAnalyticGradient(int row_index, int column_index, int output_index) const override OL_WARN_UNUSED_RESULT {
    if (gradients_already_computed_ == false) {
      OL_THROW_EXCEPTION(OptimalLearningException, "PingGPPCovariance::GetAnalyticGradient() called BEFORE EvaluateAndStoreAnalyticGradient. NO DATA!");
    }

    return grad_variance_[column_index*num_to_sample_*Square(1+num_gradients_)*num_pts_*dim_ + output_index*dim_ + row_index];
  }

  virtual void EvaluateFunction(double const * restrict points_to_sample, double * restrict function_values) const noexcept override OL_NONNULL_POINTERS {
    int num_derivatives = 1;
    GaussianProcess::StateType points_to_sample_state(gaussian_process_, points_to_sample, num_to_sample_,
                                                      gradients_.data(), num_gradients_, num_derivatives);
    gaussian_process_.ComputeCovarianceOfPoints(&points_to_sample_state, discrete_pts_.data(),
                                                num_pts_, gradients_.data(), num_gradients_, false, nullptr,
                                                function_values);
  }

 private:
  //! spatial dimension (e.g., entries per point of ``points_sampled``)
  int dim_;
  //! number of points currently being sampled
  int num_to_sample_;
  //! number of points in ``points_sampled``
  int num_sampled_;

  int num_pts_;
  //! number of derivatives' observations.
  int num_gradients_;

  //! whether gradients been computed and stored--whether this class is ready for use
  bool gradients_already_computed_;
  // indices of the derivatives' observations.
  std::vector<int> gradients_;

  //! ``\sigma_n^2``, the noise variance
  std::vector<double> noise_variance_;
  //! coordinates of already-sampled points, ``X``
  std::vector<double> points_sampled_;
  //! the gradient of the GP variance evaluated at union_of_points, wrt union_of_points[0:num_to_sample]
  std::vector<double> grad_variance_;

  std::vector<double> discrete_pts_;

  //! covariance class (for computing covariance and its gradients)
  SquareExponential sqexp_covariance_;
  //! gaussian process used for computations
  GaussianProcess gaussian_process_;

  OL_DISALLOW_DEFAULT_AND_COPY_AND_ASSIGN(PingGPPCovariance);
};


/*!\rst
  Supports evaluating the cholesky factorization of the GP variance, the transpose of the cholesky factorization of: ComputeVarianceOfPoints()
  and its gradient, ComputeGradCholeskyVarianceOfPoints.

  The gradient is taken wrt ``points_to_sample[dim][num_to_sample]``, so this is the ``input_matrix``, ``X_{d,i}``.
  The other inputs to GP variance are not differentiated against, so they are taken as input and stored by the constructor.

  The output is a matrix of dimension num_to_sample.  To fit into the PingMatrix...Interface, this is treated as a vector
  of length ``num_to_sample^2``.
\endrst*/

class PingGPPCholeskyVariance final : public PingableMatrixInputVectorOutputInterface {
 public:
  constexpr static char const * const kName = "GP Cholesky Variance";

  PingGPPCholeskyVariance(double const * restrict lengths, double const * restrict points_sampled, double const * restrict points_sampled_value,
                   int const * restrict gradients, double alpha, int dim, int num_to_sample, int num_sampled, int num_gradients) OL_NONNULL_POINTERS
        : dim_(dim),
          num_to_sample_(num_to_sample),
          num_sampled_(num_sampled),
          num_gradients_(num_gradients),
          gradients_already_computed_(false),
          gradients_(gradients, gradients + num_gradients),
          noise_variance_(1+num_gradients, 0.0),
          points_sampled_(points_sampled, points_sampled + dim_*num_sampled_),
          grad_variance_(Square(num_to_sample_*(1+num_gradients_))*dim_*num_to_sample_),
          sqexp_covariance_(dim_, alpha, lengths),
          gaussian_process_(sqexp_covariance_, points_sampled_.data(), std::vector<double>(num_sampled_*(1+num_gradients_), 0.0).data(), noise_variance_.data(),
                            gradients_.data(), num_gradients_, dim_, num_sampled_) {
  }

  virtual void GetInputSizes(int * num_rows, int * num_cols) const noexcept override OL_NONNULL_POINTERS {
    *num_rows = dim_;
    *num_cols = num_to_sample_;
  }

  virtual int GetGradientsSize() const noexcept override OL_WARN_UNUSED_RESULT {
    return dim_*num_to_sample_*GetOutputSize();
  }

  virtual int GetOutputSize() const noexcept override OL_WARN_UNUSED_RESULT {
    return Square(num_to_sample_*(1+num_gradients_));
  }

  virtual void EvaluateAndStoreAnalyticGradient(double const * restrict points_to_sample, double * restrict gradients) noexcept override OL_NONNULL_POINTERS_LIST(2) {
    if (gradients_already_computed_ == true) {
      OL_WARNING_PRINTF("WARNING: grad_variance data already set.  Overwriting...\n");
    }
    gradients_already_computed_ = true;

    int num_derivatives = num_to_sample_;
    GaussianProcess::StateType points_to_sample_state(gaussian_process_, points_to_sample, num_to_sample_,
                                                      gradients_.data(), num_gradients_, num_derivatives);
    std::vector<double> variance_of_points(Square(num_to_sample_*(1+num_gradients_)));
    gaussian_process_.ComputeVarianceOfPoints(&points_to_sample_state, gradients_.data(), num_gradients_, variance_of_points.data());
    int OL_UNUSED(chol_info) = ComputeCholeskyFactorL(num_to_sample_*(1+num_gradients_), variance_of_points.data());

    gaussian_process_.ComputeGradCholeskyVarianceOfPoints(&points_to_sample_state, variance_of_points.data(), grad_variance_.data());

    if (gradients != nullptr) {
      OL_THROW_EXCEPTION(OptimalLearningException, "PingGPPCholeskyVariance::EvaluateAndStoreAnalyticGradient() does not support direct gradient output.");
    }
  }

  virtual double GetAnalyticGradient(int row_index, int column_index, int output_index) const override OL_WARN_UNUSED_RESULT {
    if (gradients_already_computed_ == false) {
      OL_THROW_EXCEPTION(OptimalLearningException, "PingGPPCholeskyVariance::GetAnalyticGradient() called BEFORE EvaluateAndStoreAnalyticGradient. NO DATA!");
    }

    return grad_variance_[column_index*Square(num_to_sample_*(1+num_gradients_))*dim_ + output_index*dim_ + row_index];
  }

  OL_NONNULL_POINTERS void EvaluateFunction(double const * restrict points_to_sample, double * restrict function_values) const noexcept override {
    int num_derivatives = 0;
    GaussianProcess::StateType points_to_sample_state(gaussian_process_, points_to_sample, num_to_sample_,
                                                      gradients_.data(), num_gradients_, num_derivatives);
    std::vector<double> chol_temp(Square(num_to_sample_*(1+num_gradients_)));
    gaussian_process_.ComputeVarianceOfPoints(&points_to_sample_state, gradients_.data(), num_gradients_, chol_temp.data());
    int OL_UNUSED(chol_info) = ComputeCholeskyFactorL(num_to_sample_*(1+num_gradients_), chol_temp.data());
    ZeroUpperTriangle(num_to_sample_*(1+num_gradients_), chol_temp.data());
    MatrixTranspose(chol_temp.data(), num_to_sample_*(1+num_gradients_), num_to_sample_*(1+num_gradients_), function_values);
  }

 private:
  //! spatial dimension (e.g., entries per point of ``points_sampled``)
  int dim_;
  //! number of points currently being sampled
  int num_to_sample_;
  //! number of points in ``points_sampled``
  int num_sampled_;
  //! number of derivatives' observations.
  int num_gradients_;

  //! whether gradients been computed and stored--whether this class is ready for use
  bool gradients_already_computed_;
  // indices of the derivatives' observations.
  std::vector<int> gradients_;

  //! ``\sigma_n^2``, the noise variance
  std::vector<double> noise_variance_;
  //! coordinates of already-sampled points, ``X``
  std::vector<double> points_sampled_;
  //! the gradient of the GP variance evaluated at union_of_points, wrt union_of_points[0:num_to_sample]
  std::vector<double> grad_variance_;

  //! covariance class (for computing covariance and its gradients)
  SquareExponential sqexp_covariance_;
  //! gaussian process used for computations
  GaussianProcess gaussian_process_;

  OL_DISALLOW_DEFAULT_AND_COPY_AND_ASSIGN(PingGPPCholeskyVariance);
};



/*!\rst
  Supports evaluating the cholesky factorization of the GP variance with noise, the transpose of the cholesky factorization of: ComputeVarianceOfPoints()
  and its gradient, ComputeGradCholeskyVarianceOfPoints.

  The gradient is taken wrt ``points_to_sample[dim][num_to_sample]``, so this is the ``input_matrix``, ``X_{d,i}``.
  The other inputs to GP variance are not differentiated against, so they are taken as input and stored by the constructor.

  The output is a matrix of dimension num_to_sample.  To fit into the PingMatrix...Interface, this is treated as a vector
  of length ``num_to_sample^2``.
\endrst*/
class PingGPPCholeskyVarianceNoise final : public PingableMatrixInputVectorOutputInterface {
 public:
  constexpr static char const * const kName = "GP Cholesky Variance Noise";

  PingGPPCholeskyVarianceNoise(double const * restrict lengths, double const * restrict points_sampled, double const * restrict points_sampled_value,
                 int const * restrict gradients, double alpha, int dim, int num_to_sample, int num_sampled, int num_gradients) OL_NONNULL_POINTERS
      : dim_(dim),
        num_to_sample_(num_to_sample),
        num_sampled_(num_sampled),
        num_gradients_(num_gradients),
        gradients_already_computed_(false),
        gradients_(gradients, gradients + num_gradients),
        noise_variance_(1+num_gradients, 0.0),
        points_sampled_(points_sampled, points_sampled + dim_*num_sampled_),
        grad_variance_(Square(num_to_sample_*(1+num_gradients_))*dim_*num_to_sample_),
        sqexp_covariance_(dim_, alpha, lengths),
        gaussian_process_(sqexp_covariance_, points_sampled_.data(), std::vector<double>(num_sampled_*(1+num_gradients_), 0.0).data(), noise_variance_.data(),
                          gradients_.data(), num_gradients_, dim_, num_sampled_) {
  }

  virtual void GetInputSizes(int * num_rows, int * num_cols) const noexcept override OL_NONNULL_POINTERS {
      *num_rows = dim_;
      *num_cols = num_to_sample_;
  }

  virtual int GetGradientsSize() const noexcept override OL_WARN_UNUSED_RESULT {
      return dim_*num_to_sample_*GetOutputSize();
  }

  virtual int GetOutputSize() const noexcept override OL_WARN_UNUSED_RESULT {
      return Square(num_to_sample_*(1+num_gradients_));
  }

  virtual void EvaluateAndStoreAnalyticGradient(double const * restrict points_to_sample, double * restrict gradients) noexcept override OL_NONNULL_POINTERS_LIST(2) {
      if (gradients_already_computed_ == true) {
        OL_WARNING_PRINTF("WARNING: grad_variance data already set.  Overwriting...\n");
      }
      gradients_already_computed_ = true;

      int num_derivatives = num_to_sample_;
      GaussianProcess::StateType points_to_sample_state(gaussian_process_, points_to_sample, num_to_sample_,
                                                        gradients_.data(), num_gradients_, num_derivatives);
      std::vector<double> variance_of_points(Square(num_to_sample_*(1+num_gradients_)));
      gaussian_process_.ComputeVarianceOfPoints(&points_to_sample_state, gradients_.data(), num_gradients_, variance_of_points.data());

      for (int i=0;i<num_to_sample_*(1+num_gradients_);++i){
          variance_of_points[i*(num_to_sample_*(1+num_gradients_)+1)]+=1.0;
      }

      int OL_UNUSED(chol_info) = ComputeCholeskyFactorL(num_to_sample_*(1+num_gradients_), variance_of_points.data());

      gaussian_process_.ComputeGradCholeskyVarianceOfPoints(&points_to_sample_state, variance_of_points.data(), grad_variance_.data());

      if (gradients != nullptr) {
        OL_THROW_EXCEPTION(OptimalLearningException, "PingGPPCholeskyVariance::EvaluateAndStoreAnalyticGradient() does not support direct gradient output.");
      }
  }

  virtual double GetAnalyticGradient(int row_index, int column_index, int output_index) const override OL_WARN_UNUSED_RESULT {
      if (gradients_already_computed_ == false) {
        OL_THROW_EXCEPTION(OptimalLearningException, "PingGPPCholeskyVariance::GetAnalyticGradient() called BEFORE EvaluateAndStoreAnalyticGradient. NO DATA!");
      }

      return grad_variance_[column_index*Square(num_to_sample_*(1+num_gradients_))*dim_ + output_index*dim_ + row_index];
  }

  OL_NONNULL_POINTERS void EvaluateFunction(double const * restrict points_to_sample, double * restrict function_values) const noexcept override {
      int num_derivatives = 0;
      GaussianProcess::StateType points_to_sample_state(gaussian_process_, points_to_sample, num_to_sample_,
                                                        gradients_.data(), num_gradients_, num_derivatives);
      std::vector<double> chol_temp(Square(num_to_sample_*(1+num_gradients_)));
      gaussian_process_.ComputeVarianceOfPoints(&points_to_sample_state, gradients_.data(), num_gradients_, chol_temp.data());
      for (int i=0;i<num_to_sample_*(1+num_gradients_);++i){
          chol_temp[i*(num_to_sample_*(1+num_gradients_)+1)]+=1.0;
      }

      int OL_UNUSED(chol_info) = ComputeCholeskyFactorL(num_to_sample_*(1+num_gradients_), chol_temp.data());
      ZeroUpperTriangle(num_to_sample_*(1+num_gradients_), chol_temp.data());
      MatrixTranspose(chol_temp.data(), num_to_sample_*(1+num_gradients_), num_to_sample_*(1+num_gradients_), function_values);
  }

 private:
    //! spatial dimension (e.g., entries per point of ``points_sampled``)
    int dim_;
    //! number of points currently being sampled
    int num_to_sample_;
    //! number of points in ``points_sampled``
    int num_sampled_;
    //! number of derivatives' observations.
    int num_gradients_;

    //! whether gradients been computed and stored--whether this class is ready for use
    bool gradients_already_computed_;
    // indices of the derivatives' observations.
    std::vector<int> gradients_;

    //! ``\sigma_n^2``, the noise variance
    std::vector<double> noise_variance_;
    //! coordinates of already-sampled points, ``X``
    std::vector<double> points_sampled_;
    //! the gradient of the GP variance evaluated at union_of_points, wrt union_of_points[0:num_to_sample]
    std::vector<double> grad_variance_;

    //! covariance class (for computing covariance and its gradients)
    SquareExponential sqexp_covariance_;
    //! gaussian process used for computations
    GaussianProcess gaussian_process_;

    OL_DISALLOW_DEFAULT_AND_COPY_AND_ASSIGN(PingGPPCholeskyVarianceNoise);
};

<<<<<<< HEAD
=======
/*!\rst
  Supports evaluating the Inverse cholesky of the GP variance with noise (Times) the covariance.

  The gradient is taken wrt ``points_to_sample[dim][num_to_sample]``, so this is the ``input_matrix``, ``X_{d,i}``.
  The other inputs to GP variance are not differentiated against, so they are taken as input and stored by the constructor.

  The output is a matrix of dimension num_to_sample.  To fit into the PingMatrix...Interface, this is treated as a vector
  of length ``num_to_sample^2``.
\endrst*/

class PingGPPInverseCholeskyVarianceNoise final : public PingableMatrixInputVectorOutputInterface {
 public:
  constexpr static char const * const kName = "GP Inverse Cholesky Variance Noise";

  PingGPPInverseCholeskyVarianceNoise(double const * restrict lengths, double const * restrict points_sampled, double const * restrict OL_UNUSED(points_sampled_value),
               int const * restrict gradients, double alpha, int dim, int num_to_sample, int num_sampled, int num_gradients) OL_NONNULL_POINTERS
      : dim_(dim),
        num_to_sample_(num_to_sample),
        num_sampled_(num_sampled),
        num_pts_(50),
        num_gradients_(num_gradients),
        gradients_already_computed_(false),
        gradients_(gradients, gradients + num_gradients),
        noise_variance_(1+num_gradients, 0.0),
        points_sampled_(points_sampled, points_sampled + dim_*num_sampled_),
        grad_variance_(dim_*Square(num_to_sample_)*(1+num_gradients_)*(num_pts_+num_to_sample_)),
        discrete_pts_(num_pts_*dim_, 0.0),
        sqexp_covariance_(dim_, alpha, lengths),
        gaussian_process_(sqexp_covariance_, points_sampled_.data(), std::vector<double>(num_sampled_*(1+num_gradients_), 0.0).data(), noise_variance_.data(),
                          gradients_.data(), num_gradients_, dim_, num_sampled_) {
      UniformRandomGenerator uniform_generator(318);
      boost::uniform_real<double> uniform_double(-5.0, 5.0);
      for (int i = 0; i < dim_*num_pts_; ++i) {
        discrete_pts_[i] = uniform_double(uniform_generator.engine);
      }
  }

  virtual void GetInputSizes(int * num_rows, int * num_cols) const noexcept override OL_NONNULL_POINTERS {
    *num_rows = dim_;
    *num_cols = num_to_sample_;
  }

  virtual int GetGradientsSize() const noexcept override OL_WARN_UNUSED_RESULT {
    return dim_*num_to_sample_*GetOutputSize();
  }

  virtual int GetOutputSize() const noexcept override OL_WARN_UNUSED_RESULT {
    return num_to_sample_*(1+num_gradients_)*(num_pts_+num_to_sample_);
  }

  virtual void EvaluateAndStoreAnalyticGradient(double const * restrict points_to_sample, double * restrict gradients) noexcept override OL_NONNULL_POINTERS_LIST(2) {
    if (gradients_already_computed_ == true) {
      OL_WARNING_PRINTF("WARNING: grad_variance data already set.  Overwriting...\n");
    }
    gradients_already_computed_ = true;

    int num_derivatives = num_to_sample_;
    GaussianProcess::StateType points_to_sample_state(gaussian_process_, points_to_sample, num_to_sample_,
                                                      gradients_.data(), num_gradients_, num_derivatives);

    std::vector<double> variance_of_points(Square(num_to_sample_*(1+num_gradients_)));
    gaussian_process_.ComputeVarianceOfPoints(&points_to_sample_state, gradients_.data(), num_gradients_, variance_of_points.data());

    for (int i=0;i<num_to_sample_*(1+num_gradients_);++i){
       variance_of_points[i*(num_to_sample_*(1+num_gradients_)+1)] += 1.0;
    }

    int OL_UNUSED(chol_info) = ComputeCholeskyFactorL(num_to_sample_*(1+num_gradients_), variance_of_points.data());
    ZeroUpperTriangle(num_to_sample_*(1+num_gradients_), variance_of_points.data());

    std::vector<double> covariance_of_points(num_to_sample_*(1+num_gradients_)*num_pts_);
    gaussian_process_.ComputeCovarianceOfPoints(&points_to_sample_state, discrete_pts_.data(), num_pts_,
                                                nullptr, 0, false, nullptr, covariance_of_points.data());

    std::vector<double> var(Square(num_to_sample_)*(1+num_gradients_));
    gaussian_process_.ComputeVarianceOfPoints(&points_to_sample_state, nullptr, 0, var.data());


    gaussian_process_.ComputeGradInverseCholeskyVarianceOfPoints(&points_to_sample_state, variance_of_points.data(),
                                                                 var.data(), covariance_of_points.data(),
                                                                 discrete_pts_.data(), num_pts_, false, nullptr, grad_variance_.data());

    if (gradients != nullptr) {
      OL_THROW_EXCEPTION(OptimalLearningException, "PingGPPInverseCholeskyVarianceNoise::EvaluateAndStoreAnalyticGradient() does not support direct gradient output.");
    }
  }

  virtual double GetAnalyticGradient(int row_index, int column_index, int output_index) const override OL_WARN_UNUSED_RESULT {
    if (gradients_already_computed_ == false) {
      OL_THROW_EXCEPTION(OptimalLearningException, "PingGPPInverseCholeskyVarianceNoise::GetAnalyticGradient() called BEFORE EvaluateAndStoreAnalyticGradient. NO DATA!");
    }

    return grad_variance_[column_index*dim_*GetOutputSize() + output_index*dim_ + row_index];
  }

  OL_NONNULL_POINTERS void EvaluateFunction(double const * restrict points_to_sample, double * restrict function_values) const noexcept override {
    int num_derivatives = 0;
    GaussianProcess::StateType points_to_sample_state(gaussian_process_, points_to_sample, num_to_sample_,
                                                      gradients_.data(), num_gradients_, num_derivatives);
    std::vector<double> chol_temp(Square(num_to_sample_*(1+num_gradients_)));
    gaussian_process_.ComputeVarianceOfPoints(&points_to_sample_state, gradients_.data(), num_gradients_, chol_temp.data());

    for (int i=0;i<num_to_sample_*(1+num_gradients_);++i){
       chol_temp[i*(num_to_sample_*(1+num_gradients_)+1)] += 1.0;
    }

    int OL_UNUSED(chol_info) = ComputeCholeskyFactorL(num_to_sample_*(1+num_gradients_), chol_temp.data());
    ZeroUpperTriangle(num_to_sample_*(1+num_gradients_), chol_temp.data());

    gaussian_process_.ComputeCovarianceOfPoints(&points_to_sample_state, discrete_pts_.data(), num_pts_,
                                                nullptr, 0, false, nullptr, function_values);
    gaussian_process_.ComputeVarianceOfPoints(&points_to_sample_state, nullptr, 0, function_values + num_to_sample_*(1+num_gradients_)*num_pts_);

    TriangularMatrixMatrixSolve(chol_temp.data(), 'N', num_to_sample_*(1+num_gradients_), num_pts_+num_to_sample_, num_to_sample_*(1+num_gradients_), function_values);
  }

 private:
  //! spatial dimension (e.g., entries per point of ``points_sampled``)
  int dim_;
  //! number of points currently being sampled
  int num_to_sample_;
  //! number of points in ``points_sampled``
  int num_sampled_;


  int num_pts_;
  //! number of derivatives' observations.
  int num_gradients_;

  //! whether gradients been computed and stored--whether this class is ready for use
  bool gradients_already_computed_;
  // indices of the derivatives' observations.
  std::vector<int> gradients_;


  //! ``\sigma_n^2``, the noise variance
  std::vector<double> noise_variance_;
  //! coordinates of already-sampled points, ``X``
  std::vector<double> points_sampled_;
  //! the gradient of the GP variance evaluated at union_of_points, wrt union_of_points[0:num_to_sample]
  std::vector<double> grad_variance_;

  std::vector<double> discrete_pts_;

  //! covariance class (for computing covariance and its gradients)
  SquareExponential sqexp_covariance_;
  //! gaussian process used for computations
  GaussianProcess gaussian_process_;

  OL_DISALLOW_DEFAULT_AND_COPY_AND_ASSIGN(PingGPPInverseCholeskyVarianceNoise);
};

>>>>>>> 1f047c4b
/*!\rst
  Supports evaluating the Inverse cholesky of the GP variance with noise (Times) the covariance.

  The gradient is taken wrt ``points_to_sample[dim][num_to_sample]``, so this is the ``input_matrix``, ``X_{d,i}``.
  The other inputs to GP variance are not differentiated against, so they are taken as input and stored by the constructor.

  The output is a matrix of dimension num_to_sample.  To fit into the PingMatrix...Interface, this is treated as a vector
  of length ``num_to_sample^2``.
\endrst*/

class PingGPPInverseCholeskyVarianceNoise final : public PingableMatrixInputVectorOutputInterface {
 public:
  constexpr static char const * const kName = "GP Inverse Cholesky Variance Noise";

  PingGPPInverseCholeskyVarianceNoise(double const * restrict lengths, double const * restrict points_sampled, double const * restrict OL_UNUSED(points_sampled_value),
               int const * restrict gradients, double alpha, int dim, int num_to_sample, int num_sampled, int num_gradients) OL_NONNULL_POINTERS
      : dim_(dim),
        num_to_sample_(num_to_sample),
        num_sampled_(num_sampled),
        num_pts_(50),
        num_gradients_(num_gradients),
        gradients_already_computed_(false),
        gradients_(gradients, gradients + num_gradients),
        noise_variance_(1+num_gradients, 0.0),
        points_sampled_(points_sampled, points_sampled + dim_*num_sampled_),
        grad_variance_(dim_*Square(num_to_sample_)*(1+num_gradients_)*(num_pts_+num_to_sample_)),
        discrete_pts_(num_pts_*dim_, 0.0),
        sqexp_covariance_(dim_, alpha, lengths),
        gaussian_process_(sqexp_covariance_, points_sampled_.data(), std::vector<double>(num_sampled_*(1+num_gradients_), 0.0).data(), noise_variance_.data(),
                          gradients_.data(), num_gradients_, dim_, num_sampled_) {
      UniformRandomGenerator uniform_generator(318);
      boost::uniform_real<double> uniform_double(-5.0, 5.0);
      for (int i = 0; i < dim_*num_pts_; ++i) {
        discrete_pts_[i] = uniform_double(uniform_generator.engine);
      }
  }

  virtual void GetInputSizes(int * num_rows, int * num_cols) const noexcept override OL_NONNULL_POINTERS {
    *num_rows = dim_;
    *num_cols = num_to_sample_;
  }

  virtual int GetGradientsSize() const noexcept override OL_WARN_UNUSED_RESULT {
    return dim_*num_to_sample_*GetOutputSize();
  }

  virtual int GetOutputSize() const noexcept override OL_WARN_UNUSED_RESULT {
    return num_to_sample_*(1+num_gradients_)*(num_pts_+num_to_sample_);
  }

  virtual void EvaluateAndStoreAnalyticGradient(double const * restrict points_to_sample, double * restrict gradients) noexcept override OL_NONNULL_POINTERS_LIST(2) {
    if (gradients_already_computed_ == true) {
      OL_WARNING_PRINTF("WARNING: grad_variance data already set.  Overwriting...\n");
    }
    gradients_already_computed_ = true;

    int num_derivatives = num_to_sample_;
    GaussianProcess::StateType points_to_sample_state(gaussian_process_, points_to_sample, num_to_sample_,
                                                      gradients_.data(), num_gradients_, num_derivatives);

    std::vector<double> variance_of_points(Square(num_to_sample_*(1+num_gradients_)));
    gaussian_process_.ComputeVarianceOfPoints(&points_to_sample_state, gradients_.data(), num_gradients_, variance_of_points.data());

    for (int i=0;i<num_to_sample_*(1+num_gradients_);++i){
       variance_of_points[i*(num_to_sample_*(1+num_gradients_)+1)] += 1.0;
    }

    int OL_UNUSED(chol_info) = ComputeCholeskyFactorL(num_to_sample_*(1+num_gradients_), variance_of_points.data());
    ZeroUpperTriangle(num_to_sample_*(1+num_gradients_), variance_of_points.data());

    std::vector<double> covariance_of_points(num_to_sample_*(1+num_gradients_)*num_pts_);
    gaussian_process_.ComputeCovarianceOfPoints(&points_to_sample_state, discrete_pts_.data(), num_pts_,
                                                nullptr, 0, false, nullptr, covariance_of_points.data());

    std::vector<double> var(Square(num_to_sample_)*(1+num_gradients_));
    gaussian_process_.ComputeVarianceOfPoints(&points_to_sample_state, nullptr, 0, var.data());


    gaussian_process_.ComputeGradInverseCholeskyVarianceOfPoints(&points_to_sample_state, variance_of_points.data(),
                                                                 var.data(), covariance_of_points.data(),
                                                                 discrete_pts_.data(), num_pts_, false, nullptr, grad_variance_.data());

    if (gradients != nullptr) {
      OL_THROW_EXCEPTION(OptimalLearningException, "PingGPPInverseCholeskyVarianceNoise::EvaluateAndStoreAnalyticGradient() does not support direct gradient output.");
    }
  }

  virtual double GetAnalyticGradient(int row_index, int column_index, int output_index) const override OL_WARN_UNUSED_RESULT {
    if (gradients_already_computed_ == false) {
      OL_THROW_EXCEPTION(OptimalLearningException, "PingGPPInverseCholeskyVarianceNoise::GetAnalyticGradient() called BEFORE EvaluateAndStoreAnalyticGradient. NO DATA!");
    }

    return grad_variance_[column_index*dim_*GetOutputSize() + output_index*dim_ + row_index];
  }

  OL_NONNULL_POINTERS void EvaluateFunction(double const * restrict points_to_sample, double * restrict function_values) const noexcept override {
    int num_derivatives = 0;
    GaussianProcess::StateType points_to_sample_state(gaussian_process_, points_to_sample, num_to_sample_,
                                                      gradients_.data(), num_gradients_, num_derivatives);
    std::vector<double> chol_temp(Square(num_to_sample_*(1+num_gradients_)));
    gaussian_process_.ComputeVarianceOfPoints(&points_to_sample_state, gradients_.data(), num_gradients_, chol_temp.data());

    for (int i=0;i<num_to_sample_*(1+num_gradients_);++i){
       chol_temp[i*(num_to_sample_*(1+num_gradients_)+1)] += 1.0;
    }

    int OL_UNUSED(chol_info) = ComputeCholeskyFactorL(num_to_sample_*(1+num_gradients_), chol_temp.data());
    ZeroUpperTriangle(num_to_sample_*(1+num_gradients_), chol_temp.data());

    gaussian_process_.ComputeCovarianceOfPoints(&points_to_sample_state, discrete_pts_.data(), num_pts_,
                                                nullptr, 0, false, nullptr, function_values);
    gaussian_process_.ComputeVarianceOfPoints(&points_to_sample_state, nullptr, 0, function_values + num_to_sample_*(1+num_gradients_)*num_pts_);

    TriangularMatrixMatrixSolve(chol_temp.data(), 'N', num_to_sample_*(1+num_gradients_), num_pts_+num_to_sample_, num_to_sample_*(1+num_gradients_), function_values);
  }

 private:
  //! spatial dimension (e.g., entries per point of ``points_sampled``)
  int dim_;
  //! number of points currently being sampled
  int num_to_sample_;
  //! number of points in ``points_sampled``
  int num_sampled_;


  int num_pts_;
  //! number of derivatives' observations.
  int num_gradients_;

  //! whether gradients been computed and stored--whether this class is ready for use
  bool gradients_already_computed_;
  // indices of the derivatives' observations.
  std::vector<int> gradients_;


  //! ``\sigma_n^2``, the noise variance
  std::vector<double> noise_variance_;
  //! coordinates of already-sampled points, ``X``
  std::vector<double> points_sampled_;
  //! the gradient of the GP variance evaluated at union_of_points, wrt union_of_points[0:num_to_sample]
  std::vector<double> grad_variance_;

  std::vector<double> discrete_pts_;

  //! covariance class (for computing covariance and its gradients)
  SquareExponential sqexp_covariance_;
  //! gaussian process used for computations
  GaussianProcess gaussian_process_;

  OL_DISALLOW_DEFAULT_AND_COPY_AND_ASSIGN(PingGPPInverseCholeskyCovarianceNoise);
};

/*!\rst
  Supports evaluating the Inverse cholesky of the GP variance with noise (Times) the covariance.

  The gradient is taken wrt ``points_to_sample[dim][num_to_sample]``, so this is the ``input_matrix``, ``X_{d,i}``.
  The other inputs to GP variance are not differentiated against, so they are taken as input and stored by the constructor.

  The output is a matrix of dimension num_to_sample.  To fit into the PingMatrix...Interface, this is treated as a vector
  of length ``num_to_sample^2``.
\endrst*/

class PingGPPInverseCholeskyCovarianceNoise final : public PingableMatrixInputVectorOutputInterface {
 public:
  constexpr static char const * const kName = "GP Inverse Cholesky Covariance Noise";

  PingGPPInverseCholeskyCovarianceNoise(double const * restrict lengths, double const * restrict points_sampled, double const * restrict OL_UNUSED(points_sampled_value),
               int const * restrict gradients, double alpha, int dim, int num_to_sample, int num_sampled, int num_gradients) OL_NONNULL_POINTERS
      : dim_(dim),
        num_to_sample_(num_to_sample),
        num_sampled_(num_sampled),
        num_pts_(50),
        num_gradients_(num_gradients),
        gradients_already_computed_(false),
        gradients_(gradients, gradients + num_gradients),
        noise_variance_(1+num_gradients, 0.0),
        points_sampled_(points_sampled, points_sampled + dim_*num_sampled_),
        grad_variance_(dim_*Square(num_to_sample_)*(1+num_gradients_)*num_pts_),
        discrete_pts_(num_pts_*dim_, 0.0),
        sqexp_covariance_(dim_, alpha, lengths),
        gaussian_process_(sqexp_covariance_, points_sampled_.data(), std::vector<double>(num_sampled_*(1+num_gradients_), 0.0).data(), noise_variance_.data(),
                          gradients_.data(), num_gradients_, dim_, num_sampled_) {
      UniformRandomGenerator uniform_generator(318);
      boost::uniform_real<double> uniform_double(-5.0, 5.0);
      for (int i = 0; i < dim_*num_pts_; ++i) {
        discrete_pts_[i] = uniform_double(uniform_generator.engine);
      }
  }

  virtual void GetInputSizes(int * num_rows, int * num_cols) const noexcept override OL_NONNULL_POINTERS {
    *num_rows = dim_;
    *num_cols = num_to_sample_;
  }

  virtual int GetGradientsSize() const noexcept override OL_WARN_UNUSED_RESULT {
    return dim_*num_to_sample_*GetOutputSize();
  }

  virtual int GetOutputSize() const noexcept override OL_WARN_UNUSED_RESULT {
    return num_to_sample_*(1+num_gradients_)*num_pts_;
  }

  virtual void EvaluateAndStoreAnalyticGradient(double const * restrict points_to_sample, double * restrict gradients) noexcept override OL_NONNULL_POINTERS_LIST(2) {
    if (gradients_already_computed_ == true) {
      OL_WARNING_PRINTF("WARNING: grad_variance data already set.  Overwriting...\n");
    }
    gradients_already_computed_ = true;

    int num_derivatives = num_to_sample_;
    GaussianProcess::StateType points_to_sample_state(gaussian_process_, points_to_sample, num_to_sample_,
                                                      gradients_.data(), num_gradients_, num_derivatives);

    std::vector<double> variance_of_points(Square(num_to_sample_*(1+num_gradients_)));
    gaussian_process_.ComputeVarianceOfPoints(&points_to_sample_state, gradients_.data(), num_gradients_, variance_of_points.data());

    for (int i=0;i<num_to_sample_*(1+num_gradients_);++i){
       variance_of_points[i*(num_to_sample_*(1+num_gradients_)+1)] += 1.0;
    }

    int OL_UNUSED(chol_info) = ComputeCholeskyFactorL(num_to_sample_*(1+num_gradients_), variance_of_points.data());
    ZeroUpperTriangle(num_to_sample_*(1+num_gradients_), variance_of_points.data());

    std::vector<double> covariance_of_points(num_to_sample_*(1+num_gradients_)*num_pts_);
    gaussian_process_.ComputeCovarianceOfPoints(&points_to_sample_state, discrete_pts_.data(), num_pts_,
                                                nullptr, 0, false, nullptr, covariance_of_points.data());

    std::vector<double> grad_chol(dim_*Square(num_to_sample_*(1+num_gradients_))*num_derivatives);
    gaussian_process_.ComputeGradCholeskyVarianceOfPoints(&points_to_sample_state, variance_of_points.data(), grad_chol.data());

    gaussian_process_.ComputeGradInverseCholeskyCovarianceOfPoints(&points_to_sample_state, variance_of_points.data(),
                                                                 grad_chol.data(), covariance_of_points.data(),
                                                                 discrete_pts_.data(), num_pts_, false, nullptr, grad_variance_.data());

    if (gradients != nullptr) {
      OL_THROW_EXCEPTION(OptimalLearningException, "PingGPPInverseCholeskyVarianceNoise::EvaluateAndStoreAnalyticGradient() does not support direct gradient output.");
    }
  }

  virtual double GetAnalyticGradient(int row_index, int column_index, int output_index) const override OL_WARN_UNUSED_RESULT {
    if (gradients_already_computed_ == false) {
      OL_THROW_EXCEPTION(OptimalLearningException, "PingGPPInverseCholeskyVarianceNoise::GetAnalyticGradient() called BEFORE EvaluateAndStoreAnalyticGradient. NO DATA!");
    }

    return grad_variance_[column_index*dim_*GetOutputSize() + output_index*dim_ + row_index];
  }

  OL_NONNULL_POINTERS void EvaluateFunction(double const * restrict points_to_sample, double * restrict function_values) const noexcept override {
    int num_derivatives = 0;
    GaussianProcess::StateType points_to_sample_state(gaussian_process_, points_to_sample, num_to_sample_,
                                                      gradients_.data(), num_gradients_, num_derivatives);
    std::vector<double> chol_temp(Square(num_to_sample_*(1+num_gradients_)));
    gaussian_process_.ComputeVarianceOfPoints(&points_to_sample_state, gradients_.data(), num_gradients_, chol_temp.data());

    for (int i=0;i<num_to_sample_*(1+num_gradients_);++i){
       chol_temp[i*(num_to_sample_*(1+num_gradients_)+1)] += 1.0;
    }

    int OL_UNUSED(chol_info) = ComputeCholeskyFactorL(num_to_sample_*(1+num_gradients_), chol_temp.data());
    ZeroUpperTriangle(num_to_sample_*(1+num_gradients_), chol_temp.data());

    gaussian_process_.ComputeCovarianceOfPoints(&points_to_sample_state, discrete_pts_.data(), num_pts_,
                                                nullptr, 0, false, nullptr, function_values);
    //gaussian_process_.ComputeVarianceOfPoints(&points_to_sample_state, nullptr, 0, function_values + num_to_sample_*(1+num_gradients_)*num_pts_);

    TriangularMatrixMatrixSolve(chol_temp.data(), 'N', num_to_sample_*(1+num_gradients_), num_pts_, num_to_sample_*(1+num_gradients_), function_values);
  }

 private:
  //! spatial dimension (e.g., entries per point of ``points_sampled``)
  int dim_;
  //! number of points currently being sampled
  int num_to_sample_;
  //! number of points in ``points_sampled``
  int num_sampled_;


  int num_pts_;
  //! number of derivatives' observations.
  int num_gradients_;

  //! whether gradients been computed and stored--whether this class is ready for use
  bool gradients_already_computed_;
  // indices of the derivatives' observations.
  std::vector<int> gradients_;


  //! ``\sigma_n^2``, the noise variance
  std::vector<double> noise_variance_;
  //! coordinates of already-sampled points, ``X``
  std::vector<double> points_sampled_;
  //! the gradient of the GP variance evaluated at union_of_points, wrt union_of_points[0:num_to_sample]
  std::vector<double> grad_variance_;

  std::vector<double> discrete_pts_;

  //! covariance class (for computing covariance and its gradients)
  SquareExponential sqexp_covariance_;
  //! gaussian process used for computations
  GaussianProcess gaussian_process_;

  OL_DISALLOW_DEFAULT_AND_COPY_AND_ASSIGN(PingGPPInverseCholeskyCovarianceNoise);
};

/*!\rst
  Supports evaluating the expected improvement, ExpectedImprovementEvaluator::ComputeExpectedImprovement() and
  its gradient, ExpectedImprovementEvaluator::ComputeGradExpectedImprovement()

  The gradient is taken wrt ``points_to_sample[dim]``, so this is the ``input_matrix``, ``X_{d,i}``.
  The other inputs to EI are not differentiated against, so they are taken as input and stored by the constructor.

  The output of EI is a scalar.
\endrst*/
class PingExpectedImprovement final : public PingableMatrixInputVectorOutputInterface {
 public:
  constexpr static char const * const kName = "EI with MC integration";

  PingExpectedImprovement(double const * restrict lengths, double const * restrict points_being_sampled, double const * restrict points_sampled, double const * restrict points_sampled_value,
                  int const * restrict gradients, double alpha, double best_so_far, int dim, int num_to_sample, int num_being_sampled, int num_sampled, int num_gradients, int num_mc_iter) OL_NONNULL_POINTERS
       : dim_(dim),
         num_to_sample_(num_to_sample),
         num_being_sampled_(num_being_sampled),
         num_sampled_(num_sampled),
         num_gradients_(num_gradients),
         gradients_already_computed_(false),
         gradients_(gradients, gradients + num_gradients),
         noise_variance_(1+num_gradients, 0.0),
         points_sampled_(points_sampled, points_sampled + dim_*num_sampled_),
         points_sampled_value_(points_sampled_value, points_sampled_value + num_sampled_*(1+num_gradients_)),
         points_being_sampled_(points_being_sampled, points_being_sampled + num_being_sampled_*dim_),
         grad_EI_(num_to_sample_*dim_),
         sqexp_covariance_(dim_, alpha, lengths),
         gaussian_process_(sqexp_covariance_, points_sampled_.data(), points_sampled_value_.data(), noise_variance_.data(),
                           gradients_.data(), num_gradients_, dim_, num_sampled_),
         ei_evaluator_(gaussian_process_, num_mc_iter, best_so_far){
  }

  virtual void GetInputSizes(int * num_rows, int * num_cols) const noexcept override OL_NONNULL_POINTERS {
    *num_rows = dim_;
    *num_cols = num_to_sample_;
  }

  virtual int GetGradientsSize() const noexcept override OL_WARN_UNUSED_RESULT {
    return dim_*GetOutputSize();
  }

  virtual int GetOutputSize() const noexcept override OL_WARN_UNUSED_RESULT {
    return 1;
  }

  virtual void EvaluateAndStoreAnalyticGradient(double const * restrict points_to_sample, double * restrict gradients) noexcept override OL_NONNULL_POINTERS_LIST(2) {
    if (gradients_already_computed_ == true) {
      OL_WARNING_PRINTF("WARNING: grad_EI data already set.  Overwriting...\n");
    }
    gradients_already_computed_ = true;

    NormalRNG normal_rng(3141);
    bool configure_for_gradients = true;
    ExpectedImprovementEvaluator::StateType ei_state(ei_evaluator_, points_to_sample, points_being_sampled_.data(), num_to_sample_, num_being_sampled_, configure_for_gradients, &normal_rng);
    ei_evaluator_.ComputeGradExpectedImprovement(&ei_state, grad_EI_.data());

    if (gradients != nullptr) {
      std::copy(grad_EI_.begin(), grad_EI_.end(), gradients);
    }
  }

  virtual double GetAnalyticGradient(int row_index, int column_index, int OL_UNUSED(output_index)) const override OL_WARN_UNUSED_RESULT {
    if (gradients_already_computed_ == false) {
      OL_THROW_EXCEPTION(OptimalLearningException, "PingExpectedImprovement::GetAnalyticGradient() called BEFORE EvaluateAndStoreAnalyticGradient. NO DATA!");
    }

    return grad_EI_[column_index*dim_ + row_index];
  }

  virtual void EvaluateFunction(double const * restrict points_to_sample, double * restrict function_values) const noexcept override OL_NONNULL_POINTERS {
    NormalRNG normal_rng(3141);
    bool configure_for_gradients = false;
    ExpectedImprovementEvaluator::StateType ei_state(ei_evaluator_, points_to_sample, points_being_sampled_.data(), num_to_sample_, num_being_sampled_, configure_for_gradients, &normal_rng);
    *function_values = ei_evaluator_.ComputeExpectedImprovement(&ei_state);
  }

 private:
  //! spatial dimension (e.g., entries per point of ``points_sampled``)
  int dim_;
  //! number of potential future samples; gradients are evaluated wrt these points (i.e., the "q" in q,p-EI)
  int num_to_sample_;
  //! number of points being sampled concurrently (i.e., the "p" in q,p-EI)
  int num_being_sampled_;
  //! number of points in ``points_sampled``
  int num_sampled_;
  //! number of derivatives' observations.
  int num_gradients_;

  //! whether gradients been computed and stored--whether this class is ready for use
  bool gradients_already_computed_;
  // indices of the derivatives' observations.
  std::vector<int> gradients_;


  //! ``\sigma_n^2``, the noise variance
  std::vector<double> noise_variance_;
  //! coordinates of already-sampled points, ``X``
  std::vector<double> points_sampled_;
  //! function values at points_sampled, ``y``
  std::vector<double> points_sampled_value_;
  //! points that are being sampled in concurrently experiments
  std::vector<double> points_being_sampled_;
  //! the gradient of EI at union_of_points, wrt union_of_points[0:num_to_sample]
  std::vector<double> grad_EI_;

  //! covariance class (for computing covariance and its gradients)
  SquareExponential sqexp_covariance_;
  //! gaussian process used for computations
  GaussianProcess gaussian_process_;
  //! expected improvement evaluator object that specifies the parameters & GP for EI evaluation
  ExpectedImprovementEvaluator ei_evaluator_;

  OL_DISALLOW_DEFAULT_AND_COPY_AND_ASSIGN(PingExpectedImprovement);
};

/*!\rst
  Supports evaluating an analytic special case of expected improvement via OnePotentialSampleExpectedImprovementEvaluator.

  The gradient is taken wrt ``points_to_sample[dim]``, so this is the ``input_matrix``, ``X_{d,i}`` (with i always indexing 0).
  The other inputs to EI are not differentiated against, so they are taken as input and stored by the constructor.

  The output of EI is a scalar.
\endrst*/
/*
class PingOnePotentialSampleExpectedImprovement final : public PingableMatrixInputVectorOutputInterface {
 public:
  constexpr static char const * const kName = "EI ONE potential sample analytic";

  PingOnePotentialSampleExpectedImprovement(double const * restrict lengths, double const * restrict OL_UNUSED(points_being_sampled), double const * restrict points_sampled, double const * restrict points_sampled_value, double alpha, double best_so_far, int dim, int OL_UNUSED(num_to_sample), int num_being_sampled, int num_sampled, int OL_UNUSED(num_mc_iter)) OL_NONNULL_POINTERS
      : dim_(dim),
        num_sampled_(num_sampled),
        gradients_already_computed_(false),
        noise_variance_(num_sampled_, 0.0),
        points_sampled_(points_sampled, points_sampled + dim_*num_sampled_),
        points_sampled_value_(points_sampled_value, points_sampled_value + num_sampled_),
        grad_EI_(dim_),
        matern25_covariance_(dim_, alpha, lengths),
        gaussian_process_(matern25_covariance_, points_sampled_.data(), points_sampled_value_.data(), noise_variance_.data(), dim_, num_sampled_), ei_evaluator_(gaussian_process_, best_so_far) {
    if (num_being_sampled != 0) {
      OL_THROW_EXCEPTION(InvalidValueException<int>, "PingOnePotentialSample: num_being_sampled MUST be 0!", num_being_sampled, 0);
    }
  }

  virtual void GetInputSizes(int * num_rows, int * num_cols) const noexcept override OL_NONNULL_POINTERS {
    *num_rows = dim_;
    *num_cols = 1;
  }

  virtual int GetGradientsSize() const noexcept override OL_WARN_UNUSED_RESULT {
    return dim_*GetOutputSize();
  }

  virtual int GetOutputSize() const noexcept override OL_WARN_UNUSED_RESULT {
    return 1;
  }

  virtual void EvaluateAndStoreAnalyticGradient(double const * restrict points_to_sample, double * restrict gradients) noexcept override OL_NONNULL_POINTERS_LIST(2) {
    if (gradients_already_computed_ == true) {
      OL_WARNING_PRINTF("WARNING: grad_EI data already set.  Overwriting...\n");
    }
    gradients_already_computed_ = true;

    bool configure_for_gradients = true;
    OnePotentialSampleExpectedImprovementEvaluator::StateType ei_state(ei_evaluator_, points_to_sample, configure_for_gradients);
    ei_evaluator_.ComputeGradExpectedImprovement(&ei_state, grad_EI_.data());

    if (gradients != nullptr) {
      std::copy(grad_EI_.begin(), grad_EI_.end(), gradients);
    }
  }

  virtual double GetAnalyticGradient(int row_index, int OL_UNUSED(column_index), int OL_UNUSED(output_index)) const override OL_WARN_UNUSED_RESULT {
    if (gradients_already_computed_ == false) {
      OL_THROW_EXCEPTION(OptimalLearningException, "PingOnePotentialSampleExpectedImprovement::GetAnalyticGradient() called BEFORE EvaluateAndStoreAnalyticGradient. NO DATA!");
    }

    return grad_EI_[row_index];
  }

  virtual void EvaluateFunction(double const * restrict points_to_sample, double * restrict function_values) const noexcept override OL_NONNULL_POINTERS {
    bool configure_for_gradients = false;
    OnePotentialSampleExpectedImprovementEvaluator::StateType ei_state(ei_evaluator_, points_to_sample, configure_for_gradients);
    *function_values = ei_evaluator_.ComputeExpectedImprovement(&ei_state);
  }

 private:
  //! spatial dimension (e.g., entries per point of ``points_sampled``)
  int dim_;
  //! number of points in ``points_sampled``
  int num_sampled_;
  //! number of points being sampled concurrently (i.e., the "p" in q,p-EI). Must be 0 for the analytic case.
  const int num_being_sampled_ = 0;
  bool gradients_already_computed_;

  //! ``\sigma_n^2``, the noise variance
  std::vector<double> noise_variance_;
  //! coordinates of already-sampled points, ``X``
  std::vector<double> points_sampled_;
  //! function values at points_sampled, ``y``
  std::vector<double> points_sampled_value_;
  //! the gradient of EI at union_of_points, wrt union_of_points[0:num_to_sample]
  std::vector<double> grad_EI_;

  //! covariance class (for computing covariance and its gradients)
  MaternNu2p5 matern25_covariance_;
  //! gaussian process used for computations
  GaussianProcess gaussian_process_;
  //! expected improvement evaluator object that specifies the parameters & GP for EI evaluation
  OnePotentialSampleExpectedImprovementEvaluator ei_evaluator_;

  OL_DISALLOW_DEFAULT_AND_COPY_AND_ASSIGN(PingOnePotentialSampleExpectedImprovement);
};
*/

/*!\rst
  Pings gradients (spatial) of GP components (e.g., mean, variance, cholesky of variance) 50 times with randomly generated test cases

  \param
    :epsilon: coarse, fine ``h`` sizes to use in finite difference computation
    :tolerance_fine: desired amount of deviation from the exact rate
    :tolerance_coarse: maximum allowable abmount of deviation from the exact rate
    :input_output_ratio: for ``||analytic_gradient||/||input|| < input_output_ratio``, ping testing is not performed, see PingDerivative()
  \return
    number of ping/test failures
\endrst*/
template <typename GPComponentEvaluator>
OL_WARN_UNUSED_RESULT int PingGPComponentTest(double epsilon[2], double tolerance_fine, double tolerance_coarse, double input_output_ratio) {
  int total_errors = 0;
  int errors_this_iteration = 0;
  const int dim = 3;

  int num_being_sampled = 0;
  int num_to_sample = 5;
  int num_sampled = 7;

  int * gradients = new int[3]{0, 1, 2};
  int num_gradients = 3;

  std::vector<double> lengths(dim);
  double alpha = 2.80723;

  //MockExpectedImprovementEnvironment EI_environment;
  MockExpectedImprovementEnvironment EI_environment;

  UniformRandomGenerator uniform_generator(318);
  boost::uniform_real<double> uniform_double(0.5, 2.5);

  for (int i = 0; i < 20; ++i) {
    //EI_environment.Initialize(dim, num_to_sample, num_being_sampled, num_sampled);
    EI_environment.Initialize(dim, num_to_sample, num_being_sampled, num_sampled, num_gradients);

    for (int j = 0; j < dim; ++j) {
      lengths[j] = uniform_double(uniform_generator.engine);
    }
    GPComponentEvaluator gp_component_evaluator(lengths.data(), EI_environment.points_sampled(), EI_environment.points_sampled_value(),
                                                gradients, alpha, EI_environment.dim, EI_environment.num_to_sample,
                                                EI_environment.num_sampled, EI_environment.num_derivatives);

    gp_component_evaluator.EvaluateAndStoreAnalyticGradient(EI_environment.points_to_sample(), nullptr);

    errors_this_iteration = PingDerivative(gp_component_evaluator, EI_environment.points_to_sample(), epsilon, tolerance_fine, tolerance_coarse, input_output_ratio);

    if (errors_this_iteration != 0) {
      OL_PARTIAL_FAILURE_PRINTF("on iteration %d\n", i);
    }
    total_errors += errors_this_iteration;
  }
  delete [] gradients;

  if (total_errors != 0) {
    OL_PARTIAL_FAILURE_PRINTF("%s gradient pings failed with %d errors\n", GPComponentEvaluator::kName, total_errors);
  } else {
    OL_PARTIAL_SUCCESS_PRINTF("%s gradient pings passed\n", GPComponentEvaluator::kName);
  }

  return total_errors;
};

}  // end unnamed namespace


/*!\rst
  Pings the gradients (spatial) of the GP mean 50 times with randomly generated test cases

  \return
    number of ping/test failures
\endrst*/
int PingGPKStarTest() {
  double epsilon_gp_kstar[2] = {5.0e-3, 1.0e-3};
  int total_errors = PingGPComponentTest<PingGPPKStar>(epsilon_gp_kstar, 2.0e-3, 2.0e-3, 1.0e-18);
  return total_errors;
}

/*!\rst
  Pings the gradients (spatial) of the GP mean 50 times with randomly generated test cases

  \return
    number of ping/test failures
\endrst*/
int PingGPMeanTest() {
  double epsilon_gp_mean[2] = {5.0e-3, 1.0e-3};
  int total_errors = PingGPComponentTest<PingGPPMean>(epsilon_gp_mean, 2.0e-3, 2.0e-3, 1.0e-18);
  return total_errors;
}


/*!\rst
  Pings the gradients (spatial) of the GP additional mean 50 times with randomly generated test cases

  \return
    number of ping/test failures
\endrst*/
int PingGPAdditionalMeanTest() {
  double epsilon_gp_additionalmean[2] = {5.0e-3, 1.0e-3};
  int total_errors = PingGPComponentTest<PingGPPAdditionalMean>(epsilon_gp_additionalmean, 2.0e-3, 2.0e-3, 1.0e-18);
  return total_errors;
}


/*!\rst
  Pings the gradients (spatial) of the GP variance 50 times with randomly generated test cases

  \return
    number of ping/test failures
\endrst*/
int PingGPVarianceTest() {
  double epsilon_gp_variance[2] = {5.32879e-3, 0.942478e-3};
  int total_errors = PingGPComponentTest<PingGPPVariance>(epsilon_gp_variance, 2.0e-2, 4.0e-1, 1.0e-18);
  return total_errors;
}

/*!\rst
  Pings the gradients (spatial) of the GP covariance 50 times with randomly generated test cases

  \return
    number of ping/test failures
\endrst*/

int PingGPCovarianceTest() {
  double epsilon_gp_variance[2] = {5.32879e-3, 0.942478e-3};
  int total_errors = PingGPComponentTest<PingGPPCovariance>(epsilon_gp_variance, 2.0e-2, 4.0e-1, 1.0e-18);
  return total_errors;
}


/*!\rst
  Wrapper to ping the gradients (spatial) of the cholesky factorization.

  \return
    number of ping/test failures
\endrst*/

int PingGPCholeskyVarianceTest() {
  double epsilon_gp_variance[2] = {5.5e-3, 0.932e-3};
  int total_errors = PingGPComponentTest<PingGPPCholeskyVariance>(epsilon_gp_variance, 9.0e-3, 3.0e-1, 1.0e-18);
  return total_errors;
}


/*!\rst
  Wrapper to ping the gradients (spatial) of the cholesky factorization with noise.

  \return
    number of ping/test failures
\endrst*/
int PingGPCholeskyVarianceNoiseTest() {
  double epsilon_gp_variance[2] = {5.5e-3, 0.932e-3};
  int total_errors = PingGPComponentTest<PingGPPCholeskyVarianceNoise>(epsilon_gp_variance, 9.0e-3, 3.0e-1, 1.0e-18);
  return total_errors;
}


/*!\rst
  Wrapper to ping the gradients (spatial) of the inverse cholesky factorization with noise.
  \return
    number of ping/test failures
\endrst*/

int PingGPInverseCholeskyVarianceNoiseTest() {
  double epsilon_gp_variance[2] = {5.5e-3, 0.932e-3};
  int total_errors = PingGPComponentTest<PingGPPInverseCholeskyVarianceNoise>(epsilon_gp_variance, 9.0e-3, 3.0e-1, 1.0e-18);
  return total_errors;
}


/*!\rst
  Wrapper to ping the gradients (spatial) of the inverse cholesky factorization with noise.
  \return
    number of ping/test failures
\endrst*/

int PingGPInverseCholeskyCovarianceNoiseTest() {
  double epsilon_gp_variance[2] = {5.5e-3, 0.932e-3};
  int total_errors = PingGPComponentTest<PingGPPInverseCholeskyCovarianceNoise>(epsilon_gp_variance, 9.0e-3, 3.0e-1, 1.0e-18);
  return total_errors;
}



/*!\rst
  Pings the gradients (spatial) of the EI 50 times with randomly generated test cases
  Works with various EI evaluators (e.g., MC, analytic formulae)

  \param
    :num_to_sample: number of potential future samples; gradients are evaluated wrt these points (i.e., the "q" in q,p-EI)
    :num_being_sampled: number of points being sampled in concurrent experiments (i.e., the "p" in q,p-EI)
    :epsilon: coarse, fine ``h`` sizes to use in finite difference computation
    :tolerance_fine: desired amount of deviation from the exact rate
    :tolerance_coarse: maximum allowable abmount of deviation from the exact rate
    :input_output_ratio: for ``||analytic_gradient||/||input|| < input_output_ratio``, ping testing is not performed, see PingDerivative()
  \return
    number of ping/test failures
\endrst*/
template <typename EIEvaluator>
OL_WARN_UNUSED_RESULT int PingEITest(int num_to_sample, int num_being_sampled, double epsilon[2], double tolerance_fine, double tolerance_coarse, double input_output_ratio) {
  int total_errors = 0;
  int errors_this_iteration;
  const int dim = 3;

  int num_sampled = 7;

  int * gradients = new int[3]{0, 1, 2};
  int num_gradients = 3;

  std::vector<double> lengths(dim);
  double alpha = 2.80723;
  // set best_so_far to be larger than max(points_sampled_value) (but don't make it huge or stability will be suffer)
  double best_so_far = 7.0;
  const int num_mc_iter = 16;

  MockExpectedImprovementEnvironment EI_environment;

  UniformRandomGenerator uniform_generator(2718);
  boost::uniform_real<double> uniform_double(0.5, 2.5);

  for (int i = 0; i < 50; ++i) {
    EI_environment.Initialize(dim, num_to_sample, num_being_sampled, num_sampled, num_gradients);

    for (int j = 0; j < dim; ++j) {
      lengths[j] = uniform_double(uniform_generator.engine);
    }

    EIEvaluator EI_evaluator(lengths.data(), EI_environment.points_being_sampled(), EI_environment.points_sampled(), EI_environment.points_sampled_value(),
                             gradients, alpha, best_so_far, EI_environment.dim, EI_environment.num_to_sample, EI_environment.num_being_sampled,
                             EI_environment.num_sampled, EI_environment.num_derivatives, num_mc_iter);

    EI_evaluator.EvaluateAndStoreAnalyticGradient(EI_environment.points_to_sample(), nullptr);
    errors_this_iteration = PingDerivative(EI_evaluator, EI_environment.points_to_sample(), epsilon, tolerance_fine, tolerance_coarse, input_output_ratio);

    if (errors_this_iteration != 0) {
      OL_PARTIAL_FAILURE_PRINTF("on iteration %d\n", i);
    }
    total_errors += errors_this_iteration;
  }

  if (total_errors != 0) {
    OL_PARTIAL_FAILURE_PRINTF("%s (%d,%d-EI) gradient pings failed with %d errors\n", EIEvaluator::kName, num_to_sample, num_being_sampled, total_errors);
  } else {
    OL_PARTIAL_SUCCESS_PRINTF("%s (%d,%d-EI) gradient pings passed\n", EIEvaluator::kName, num_to_sample, num_being_sampled);
  }

  delete [] gradients;

  return total_errors;
}

/*!\rst
  Pings the gradients (spatial) of the EI 50 times with randomly generated test cases

  \return
    number of ping/test failures
\endrst*/
int PingEIGeneralTest() {
  double epsilon_EI[2] = {1.0e-2, 1.0e-3};
  int total_errors = PingEITest<PingExpectedImprovement>(1, 0, epsilon_EI, 2.0e-3, 9.0e-2, 1.0e-18);

  total_errors += PingEITest<PingExpectedImprovement>(1, 5, epsilon_EI, 2.0e-3, 9.0e-2, 1.0e-18);

  total_errors += PingEITest<PingExpectedImprovement>(3, 2, epsilon_EI, 2.0e-3, 9.0e-2, 1.0e-18);

  total_errors += PingEITest<PingExpectedImprovement>(10, 0, epsilon_EI, 2.0e-3, 9.0e-2, 1.0e-18);
  return total_errors;
}

/*!\rst
  Pings the gradients (spatial) of the EI (one potential sample special case) 50 times with randomly generated test cases

  \return
    number of ping/test failures
\endrst*/
/*int PingEIOnePotentialSampleTest() {
  double epsilon_EI_one_potential_sample[2] = {5.0e-3, 9.0e-4};
  int total_errors = PingEITest<PingOnePotentialSampleExpectedImprovement>(1, 0, epsilon_EI_one_potential_sample, 2.0e-3, 7.0e-2, 1.0e-18);
  return total_errors;
}

/*!\rst
  Test cases where analytic EI would attempt to compute 0/0 without variance lower bounds.

  The bounds are OnePotentialSampleExpectedImprovementEvaluator::kMinimumVarianceEI and
  kMinimumVarianceGradEI. See those class docs for more details.

  These particular test cases arose from plotting EI (easy since dim = 1) and checking
  that EI and grad_EI were being computed appropriately at the specified locations.
  The test cases are purposely simple; the requirement was that they trigger behavior
  that would result in 0/0 without minimum variance thresholds.

  Without the aforementioned thresholds, 1D analytic EI could attempt
  ``0/0 = (best_so_far - gp_mean) / sqrt(gp_variance)``
  The easiest way to do cause these conditions is to compute EI at (or near) one of
  points_sampled such that ``gp_mean == best_so_far`` and ``gp_variance == 0``.
  (Although these conditions can arise elsewhere; try plotting the test case in the code.)

  \return
    number of test failures
\endrst*/
/*
int EIOnePotentialSampleEdgeCasesTest() {
  int total_errors = 0;

  const int dim = 1;
  const double base_coord = 0.5;
  std::vector<double> points_sampled = {base_coord, 2.0 * base_coord};
  std::vector<double> points_sampled_value = {-1.809342, -1.09342};
  std::vector<double> noise_variance = {0.0, 0.0};
  auto best_so_far = *std::min_element(points_sampled_value.begin(), points_sampled_value.end());

  MaternNu2p5 covariance(dim, 0.2, 0.3);
  // First a symmetric case: only one historical point
  GaussianProcess gaussian_process(covariance, points_sampled.data(), points_sampled_value.data(),
                                   noise_variance.data(), dim, 1);

  double point_to_sample = base_coord;

  OnePotentialSampleExpectedImprovementEvaluator ei_evaluator(gaussian_process, best_so_far);
  bool configure_for_gradients = true;
  OnePotentialSampleExpectedImprovementState ei_state(ei_evaluator, &point_to_sample,
                                                      configure_for_gradients);

  double ei;
  double grad_ei;

  ei = ei_evaluator.ComputeExpectedImprovement(&ei_state);
  ei_evaluator.ComputeGradExpectedImprovement(&ei_state, &grad_ei);

  // check that EI and gradient are 0 when computed at the one historical data point
  double tolerance = 4.0 * std::numeric_limits<double>::epsilon();
  if (!CheckDoubleWithinRelative(ei, 0.0, tolerance)) {
    ++total_errors;
  }
  if (!CheckDoubleWithinRelative(grad_ei, 0.0, tolerance)) {
    ++total_errors;
  }

  // Compute ei at point_to_sample +/- shifts and check for equality
  {
    double left_ei, right_ei;
    double left_grad_ei, right_grad_ei;
    std::vector<double> shifts = {1.0e-15, 4.0e-11, 3.14e-6, 8.89e-1, 2.71};

    for (auto shift : shifts) {
      point_to_sample = base_coord - shift;
      ei_state.SetCurrentPoint(ei_evaluator, &point_to_sample);
      left_ei = ei_evaluator.ComputeExpectedImprovement(&ei_state);
      ei_evaluator.ComputeGradExpectedImprovement(&ei_state, &left_grad_ei);

      point_to_sample = base_coord + shift;
      ei_state.SetCurrentPoint(ei_evaluator, &point_to_sample);
      right_ei = ei_evaluator.ComputeExpectedImprovement(&ei_state);
      ei_evaluator.ComputeGradExpectedImprovement(&ei_state, &right_grad_ei);

      if (!CheckDoubleWithinRelative(left_ei, right_ei, 0.0)) {
        ++total_errors;
      }
      if (!CheckDoubleWithinRelative(left_grad_ei, -right_grad_ei, 0.0)) {
          ++total_errors;
      }
    }  // end for shift : shifts
  }  // end ei symmetry check

  // Now introduce some asymmetry with a second point
  // Right side has a larger objetive value, so the EI minimum
  // is shifted *slightly* to the left of best_so_far.
  gaussian_process.AddPointsToGP(points_sampled.data() + dim, &points_sampled_value[1], &noise_variance[1], 1);

  double shift = 3.0e-12;
  point_to_sample = base_coord - shift;
  ei_state.SetCurrentPoint(ei_evaluator, &point_to_sample);
  ei = ei_evaluator.ComputeExpectedImprovement(&ei_state);
  ei_evaluator.ComputeGradExpectedImprovement(&ei_state, &grad_ei);

  if (!CheckDoubleWithinRelative(ei, 0.0, 0.0)) {
    ++total_errors;
  }
  if (!CheckDoubleWithinRelative(grad_ei, 0.0, 0.0)) {
    ++total_errors;
  }

  if (total_errors != 0) {
    OL_PARTIAL_FAILURE_PRINTF("1D analytic EI 0/0 edge case tests failed with %d errors\n", total_errors);
  } else {
    OL_PARTIAL_SUCCESS_PRINTF("1D analytic EI 0/0 edge case tests passed\n");
  }

  return total_errors;
}
*/

/*!\rst
  Generates a set of 50 random test cases for expected improvement with only one potential sample.
  The general EI (which uses MC integration) is evaluated to reasonably high accuracy (while not taking too long to run)
  and compared against the analytic formula version for consistency.  The gradients (spatial) of EI are also checked.

  \return
    number of cases where analytic and monte-carlo EI do not match
\endrst*/
/*int RunEIConsistencyTests() {
  int total_errors = 0;

  const int num_mc_iter = 1000000;
  const int dim = 3;
  const int num_being_sampled = 0;
  const int num_to_sample = 1;
  const int num_sampled = 7;

  double alpha = 2.80723;
  // set best_so_far to be larger than max(points_sampled_value) (but don't make it huge or stability will be suffer)
  double best_so_far = 10.0;

  int max_num_threads = 4;
  int chunk_size = 5;

#pragma omp parallel num_threads(max_num_threads)
  {
    int tid = omp_get_thread_num();
    UniformRandomGenerator uniform_generator(31278 + tid);
    boost::uniform_real<double> uniform_double(0.5, 2.5);

    MockExpectedImprovementEnvironment EI_environment;

    std::vector<double> lengths(dim);
    std::vector<double> grad_EI_general(dim);
    std::vector<double> grad_EI_one_potential_sample(dim);
    double EI_general;
    double EI_one_potential_sample;

#pragma omp for nowait schedule(static, chunk_size) reduction(+:total_errors)
    for (int i = 0; i < 40; ++i) {
      EI_environment.Initialize(dim, num_to_sample, num_being_sampled, num_sampled, &uniform_generator);

      for (int j = 0; j < dim; ++j) {
        lengths[j] = uniform_double(uniform_generator.engine);
      }

      PingOnePotentialSampleExpectedImprovement EI_one_potential_sample_evaluator(lengths.data(), EI_environment.points_being_sampled(), EI_environment.points_sampled(), EI_environment.points_sampled_value(), alpha, best_so_far, EI_environment.dim, EI_environment.num_to_sample, EI_environment.num_being_sampled, EI_environment.num_sampled, num_mc_iter);
      EI_one_potential_sample_evaluator.EvaluateAndStoreAnalyticGradient(EI_environment.points_to_sample(), grad_EI_one_potential_sample.data());
      EI_one_potential_sample_evaluator.EvaluateFunction(EI_environment.points_to_sample(), &EI_one_potential_sample);

      PingExpectedImprovement EI_evaluator(lengths.data(), EI_environment.points_being_sampled(), EI_environment.points_sampled(), EI_environment.points_sampled_value(), alpha, best_so_far, EI_environment.dim, EI_environment.num_to_sample, EI_environment.num_being_sampled, EI_environment.num_sampled, num_mc_iter);
      EI_evaluator.EvaluateAndStoreAnalyticGradient(EI_environment.points_to_sample(), grad_EI_general.data());
      EI_evaluator.EvaluateFunction(EI_environment.points_to_sample(), &EI_general);

      int ei_errors_this_iteration = 0;
      if (!CheckDoubleWithinRelative(EI_general, EI_one_potential_sample, 5.0e-4)) {
        ++ei_errors_this_iteration;
      }
      if (ei_errors_this_iteration != 0) {
        OL_PARTIAL_FAILURE_PRINTF("in EI on iteration %d\n", i);
      }
      total_errors += ei_errors_this_iteration;

      int grad_ei_errors_this_iteration = 0;
      for (int j = 0; j < dim; ++j) {
        if (!CheckDoubleWithinRelative(grad_EI_general[j], grad_EI_one_potential_sample[j], 6.5e-3)) {
          ++grad_ei_errors_this_iteration;
        }
      }

      if (grad_ei_errors_this_iteration != 0) {
        OL_PARTIAL_FAILURE_PRINTF("in EI gradients on iteration %d\n", i);
      }
      total_errors += grad_ei_errors_this_iteration;
    }
  }

  if (total_errors != 0) {
    OL_PARTIAL_FAILURE_PRINTF("comparing MC EI to analytic EI failed with %d total_errors\n\n", total_errors);
  } else {
    OL_PARTIAL_SUCCESS_PRINTF("comparing MC EI to analytic EI passed\n");
  }

  return total_errors;
}*/


int RunGPTests() {
  int total_errors = 0;
  int current_errors = 0;

  {
    current_errors = PingGPKStarTest();
    if (current_errors != 0) {
      OL_PARTIAL_FAILURE_PRINTF("pinging GP KStar failed with %d errors\n", current_errors);
    }
    total_errors += current_errors;
  }

  {
    current_errors = PingGPMeanTest();
    if (current_errors != 0) {
      OL_PARTIAL_FAILURE_PRINTF("pinging GP mean failed with %d errors\n", current_errors);
    }
    total_errors += current_errors;
  }

  {
    current_errors = PingGPAdditionalMeanTest();
    if (current_errors != 0) {
      OL_PARTIAL_FAILURE_PRINTF("pinging GP additional mean failed with %d errors\n", current_errors);
    }
    total_errors += current_errors;
  }


  {
    current_errors = PingGPVarianceTest();
    if (current_errors != 0) {
      OL_PARTIAL_FAILURE_PRINTF("pinging GP variance failed with %d errors\n", current_errors);
    }
    total_errors += current_errors;
  }

  {
    current_errors = PingGPCovarianceTest();
    if (current_errors != 0) {
      OL_PARTIAL_FAILURE_PRINTF("pinging GP covariance failed with %d errors\n", current_errors);
    }
    total_errors += current_errors;
  }

  {
    current_errors = PingGPCholeskyVarianceTest();
    if (current_errors != 0) {
      OL_PARTIAL_FAILURE_PRINTF("pinging GP cholesky of variance failed with %d errors\n", current_errors);
    }
    total_errors += current_errors;
  }

  {
    current_errors = PingGPCholeskyVarianceNoiseTest();
    if (current_errors != 0) {
      OL_PARTIAL_FAILURE_PRINTF("pinging GP cholesky of variance with noise failed with %d errors\n", current_errors);
    }
    total_errors += current_errors;
  }

  {
    current_errors = PingGPInverseCholeskyVarianceNoiseTest();
    if (current_errors != 0) {
      OL_PARTIAL_FAILURE_PRINTF("pinging GP Inverse cholesky of variance with noise failed with %d errors\n", current_errors);
    }
    total_errors += current_errors;
  }

  {
    current_errors = PingGPInverseCholeskyCovarianceNoiseTest();
    if (current_errors != 0) {
      OL_PARTIAL_FAILURE_PRINTF("pinging GP Inverse cholesky of variance with noise failed with %d errors\n", current_errors);
    }
    total_errors += current_errors;
  }


  {
    current_errors = PingEIGeneralTest();
    if (current_errors != 0) {
      OL_PARTIAL_FAILURE_PRINTF("pinging EI failed with %d errors\n", current_errors);
    }
    total_errors += current_errors;
  }

/*
  {
    current_errors = PingEIOnePotentialSampleTest();
    if (current_errors != 0) {
      OL_PARTIAL_FAILURE_PRINTF("pinging analytic (one potential sample) EI failed with %d errors\n", current_errors);
    }
    total_errors += current_errors;
  }

  {
    current_errors = EIOnePotentialSampleEdgeCasesTest();
    if (current_errors != 0) {
      OL_PARTIAL_FAILURE_PRINTF("analytic (one potential sample) EI 0/0 cases failed with %d errors\n", current_errors);
    }
    total_errors += current_errors;
  }*/

  if (total_errors != 0) {
    OL_PARTIAL_FAILURE_PRINTF("GP functions failed with %d errors\n\n", total_errors);
  } else {
    OL_PARTIAL_SUCCESS_PRINTF("GP functions passed\n");
  }

  return total_errors;
}

/*!\rst
  Tests that single & multithreaded EI optimization produce *the exact same* results.

  We do this by first setting up EI optimization in a single threaded scenario with 2 starting points and 2 random number generators.
  Optimization is run one from starting point 0 with RNG 0, and then again from starting point 1 with RNG 1.

  Then we run the optimization multithreaded (with 2 threads) over both starting points simultaneously.  One of the threads
  will see the winning (point, RNG) pair from the single-threaded won.  Hence one result point will match with the single threaded
  results exactly.

  Then we re-run the multithreaded optimization, swapping the position of the RNGs and starting points.  If thread 0 won in the
  previous test, thread 1 will win here (and vice versa).

  Note that it's tricky to run single-threaded optimization over both starting points simultaneously because we won't know which
  (point, RNG) pair won (which is required to ascertain the 'winner' since we are not computing EI accurately enough to avoid
  error).
\endrst*/

int MultithreadedEIOptimizationTest(ExpectedImprovementEvaluationMode ei_mode) {
  using DomainType = TensorProductDomain;
  const int num_sampled = 17;
  static const int kDim = 3;

  // q,p-EI computation parameters
  int num_to_sample = 2;
  int num_being_sampled = 3;
  if (ei_mode == ExpectedImprovementEvaluationMode::kAnalytic) {
    num_to_sample = 1;
    num_being_sampled = 0;
  }
  std::vector<double> points_being_sampled(kDim*num_being_sampled);

  int * gradients = new int[3]{0, 1, 2};
  int num_gradients = 3;

  // gradient descent parameters
  const double gamma = 0.5;
  const double pre_mult = 1.4;
  const double max_relative_change = 1.0;
  const double tolerance = 1.0e-7;

  const int max_gradient_descent_steps = 250;
  const int max_num_restarts = 3;
  const int num_steps_averaged = 0;
  GradientDescentParameters gd_params(0, max_gradient_descent_steps, max_num_restarts,
                                      num_steps_averaged, gamma, pre_mult,
                                      max_relative_change, tolerance);

  int max_mc_iterations = 967;

  int total_errors = 0;

  // seed randoms
  UniformRandomGenerator uniform_generator(314);
  boost::uniform_real<double> uniform_double_hyperparameter(1.0, 2.5);
  boost::uniform_real<double> uniform_double_lower_bound(-2.0, 0.5);
  boost::uniform_real<double> uniform_double_upper_bound(2.5, 5.5);

  //std::vector<double> noise_variance(1+num_gradients, 0.0003);
  MockGaussianProcessPriorData<DomainType> mock_gp_data(SquareExponential(kDim, 1.0, 1.0), std::vector<int>(gradients, gradients+num_gradients),
                                                        num_gradients, kDim, num_sampled, uniform_double_lower_bound,
                                                        uniform_double_upper_bound, uniform_double_hyperparameter,
                                                        &uniform_generator);

  for (int j = 0; j < num_being_sampled; ++j) {
    mock_gp_data.domain_ptr->GeneratePointInDomain(&uniform_generator, points_being_sampled.data() + j*kDim);
  }

  const int pi_array[] = {314, 3141, 31415, 314159};
  static const int kMaxNumThreads = 2;
  std::vector<NormalRNG> normal_rng_vec(kMaxNumThreads);
  for (int j = 0; j < kMaxNumThreads; ++j) {
    normal_rng_vec[j].SetExplicitSeed(pi_array[j]);
  }

  std::vector<double> starting_points(kDim*kMaxNumThreads*num_to_sample);
  for (int j = 0; j < kMaxNumThreads; ++j) {
    for (int k = 0; k < num_to_sample; ++k) {
      mock_gp_data.domain_ptr->GeneratePointInDomain(&uniform_generator, starting_points.data() + j*kDim*num_to_sample + k*kDim);
    }
  }

  // we will optimize over the expanded region
  std::vector<ClosedInterval> domain_bounds(mock_gp_data.domain_bounds);
  ExpandDomainBounds(3.2, &domain_bounds);
  DomainType domain(domain_bounds.data(), kDim);

  // build truth data by using single threads
  bool found_flag = false;
  std::vector<double> best_next_point_single_thread(kDim*num_to_sample*kMaxNumThreads*kMaxNumThreads);
  int num_threads = 1;
  ThreadSchedule thread_schedule(num_threads, omp_sched_static);
  for (int j = 0; j < kMaxNumThreads; ++j) {
    NormalRNG normal_rng(pi_array[j]);
    int one_multistart = 1;  // truth values come from single threaded execution
    ComputeOptimalPointsToSampleViaMultistartGradientDescent(*mock_gp_data.gaussian_process_ptr, gd_params,
                                                             domain, thread_schedule,
                                                             starting_points.data() + j*kDim*num_to_sample,
                                                             points_being_sampled.data(), one_multistart,
                                                             num_to_sample, num_being_sampled,
                                                             mock_gp_data.best_so_far, max_mc_iterations,
                                                             &normal_rng, &found_flag,
                                                             best_next_point_single_thread.data() + j*kDim*num_to_sample);

    if (!found_flag) {
      ++total_errors;
    }

    normal_rng.SetExplicitSeed(pi_array[kMaxNumThreads - j - 1]);
    ComputeOptimalPointsToSampleViaMultistartGradientDescent(*mock_gp_data.gaussian_process_ptr, gd_params,
                                                             domain, thread_schedule,
                                                             starting_points.data() + j*kDim*num_to_sample,
                                                             points_being_sampled.data(), one_multistart,
                                                             num_to_sample, num_being_sampled,
                                                             mock_gp_data.best_so_far, max_mc_iterations,
                                                             &normal_rng, &found_flag,
                                                             best_next_point_single_thread.data() + j*kDim*num_to_sample + kDim*kMaxNumThreads*num_to_sample);
    if (!found_flag) {
      ++total_errors;
    }
  }

  // now multithreaded to generate test data
  std::vector<double> best_next_point_multithread(kDim*num_to_sample);
  thread_schedule.max_num_threads = kMaxNumThreads;
  found_flag = false;
  ComputeOptimalPointsToSampleViaMultistartGradientDescent(*mock_gp_data.gaussian_process_ptr, gd_params,
                                                           domain, thread_schedule, starting_points.data(),
                                                           points_being_sampled.data(), kMaxNumThreads,
                                                           num_to_sample, num_being_sampled,
                                                           mock_gp_data.best_so_far,
                                                           max_mc_iterations, normal_rng_vec.data(),
                                                           &found_flag, best_next_point_multithread.data());
  if (!found_flag) {
    ++total_errors;
  }

  // best_next_point_multithread must be PRECISELY one of the points determined by single threaded runs
  double error[kMaxNumThreads*kMaxNumThreads];
  for (int i = 0; i < kMaxNumThreads; ++i) {
    for (int j = 0; j < kMaxNumThreads; ++j) {
      error[i*kMaxNumThreads + j] = 0.0;
      for (int k = 0; k < num_to_sample; ++k) {
        for (int d = 0; d < kDim; ++d) {
          error[i*kMaxNumThreads + j] += std::fabs(best_next_point_multithread[k*kDim + d] -
                                                   best_next_point_single_thread[i*kDim*kMaxNumThreads*num_to_sample +
                                                                                 j*kDim*num_to_sample + k*kDim + d]);
        }
      }
    }
  }
  // normally double precision checks like this are bad
  // but here, we want to ensure that the multithreaded & singlethreaded paths executed THE EXACT SAME CODE IN THE SAME ORDER
  // and hence their results must be identical
  bool pass = false;
  for (int i = 0; i < kMaxNumThreads*kMaxNumThreads; ++i) {
    if (error[i] == 0.0) {
      pass = true;
      break;
    }
  }
  if (pass == false) {
    OL_PARTIAL_FAILURE_PRINTF("multi & single threaded results differ 1: ");
    PrintMatrix(error, 1, Square(kMaxNumThreads));
    ++total_errors;
  }

  // reset random state & flip the points & generators so that if thread 0 won before, thread 1 wins now (or vice versa)
  for (int j = 0; j < kMaxNumThreads; ++j) {
    normal_rng_vec[kMaxNumThreads-j-1].SetExplicitSeed(pi_array[j]);
  }

  std::vector<double> starting_points_flip(kDim*kMaxNumThreads*num_to_sample);
  for (int j = 0; j < kMaxNumThreads; ++j) {
    for (int k = 0; k < num_to_sample; ++k) {
      for (int d = 0; d < kDim; ++d) {
        starting_points_flip[(kMaxNumThreads-j-1)*kDim*num_to_sample + k*kDim + d] = starting_points[j*kDim*num_to_sample + k*kDim + d];
      }
    }
  }

  // check multithreaded results again
  found_flag = false;
  ComputeOptimalPointsToSampleViaMultistartGradientDescent(*mock_gp_data.gaussian_process_ptr, gd_params,
                                                           domain, thread_schedule, starting_points_flip.data(),
                                                           points_being_sampled.data(), kMaxNumThreads,
                                                           num_to_sample, num_being_sampled,
                                                           mock_gp_data.best_so_far,
                                                           max_mc_iterations, normal_rng_vec.data(),
                                                           &found_flag, best_next_point_multithread.data());
  if (!found_flag) {
    ++total_errors;
  }

  for (int i = 0; i < kMaxNumThreads; ++i) {
    for (int j = 0; j < kMaxNumThreads; ++j) {
      error[i*kMaxNumThreads + j] = 0.0;
      for (int k = 0; k < num_to_sample; ++k) {
        for (int d = 0; d < kDim; ++d) {
          error[i*kMaxNumThreads + j] += std::fabs(best_next_point_multithread[k*kDim + d] -
                                                   best_next_point_single_thread[i*kDim*kMaxNumThreads*num_to_sample +
                                                                                 j*kDim*num_to_sample + k*kDim + d]);
        }
      }
    }
  }
  // normally double precision checks like this are bad
  // but here, we want to ensure that the multithreaded & singlethreaded paths executed THE EXACT SAME CODE IN THE SAME ORDER
  // and hence their results must be identical
  pass = false;
  for (int i = 0; i < kMaxNumThreads*kMaxNumThreads; ++i) {
    if (error[i] == 0.0) {
      pass = true;
      break;
    }
  }
  if (pass == false) {
    OL_PARTIAL_FAILURE_PRINTF("multi & single threaded results differ 2: ");
    PrintMatrix(error, 1, Square(kMaxNumThreads));
    ++total_errors;
  }

  if (total_errors != 0) {
    OL_PARTIAL_FAILURE_PRINTF("Single/Multithreaded EI Optimization Consistency Check failed with %d errors\n", total_errors);
  } else {
    OL_PARTIAL_SUCCESS_PRINTF("Single/Multithreaded EI Optimization Consistency Check succeeded\n");
  }

  delete [] gradients;

  return total_errors;
}


namespace {  // contains tests of EI optimization

/*!\rst
  Test that EI optimization works as expected for the analytic or monte-carlo evaluator types on a TensorProductDomain.

  \param
    :ei_mode: which ei evaluator (analytic or monte-carlo) to use
  \return
    number of test failures (invalid results, unconverged results, etc.)
\endrst*/
OL_WARN_UNUSED_RESULT int ExpectedImprovementOptimizationTestCore(ExpectedImprovementEvaluationMode ei_mode) {
  using DomainType = TensorProductDomain;
  const int dim = 3;

  int total_errors = 0;
  int current_errors = 0;

  // gradient descent parameters
  const double gamma = 0.5;
  const double pre_mult = 1.4;
  const double max_relative_change = 1.0;
  const double tolerance = 1.0e-7;
  const int max_gradient_descent_steps = 1000;
  const int max_num_restarts = 10;
  const int num_steps_averaged = 0;
  const int num_multistarts = 20;
  GradientDescentParameters gd_params(num_multistarts, max_gradient_descent_steps,
                                      max_num_restarts, num_steps_averaged,
                                      gamma, pre_mult, max_relative_change, tolerance);

  // grid search parameters
  int num_grid_search_points = 10000;

  // 1,p-EI computation parameters
  const int num_to_sample = 1;
  int num_being_sampled = 0;
  int max_int_steps = 6000;

  int * gradients = new int[3]{0, 1, 2};
  int num_gradients = 3;

  // random number generators
  UniformRandomGenerator uniform_generator(314);
  boost::uniform_real<double> uniform_double_hyperparameter(0.4, 1.3);
  boost::uniform_real<double> uniform_double_lower_bound(-2.0, 0.5);
  boost::uniform_real<double> uniform_double_upper_bound(1.0, 2.5);

  const int64_t pi_array[] = {314, 3141, 31415, 314159, 3141592, 31415926, 314159265, 3141592653, 31415926535, 314159265359};
  static const int kMaxNumThreads = 4;
  ThreadSchedule thread_schedule(kMaxNumThreads, omp_sched_static);
  std::vector<NormalRNG> normal_rng_vec(kMaxNumThreads);
  for (int j = 0; j < kMaxNumThreads; ++j) {
    normal_rng_vec[j].SetExplicitSeed(pi_array[j]);
  }

  int num_sampled = 20;

  // std::vector<double> noise_variance(num_sampled, 0.002);
  MockGaussianProcessPriorData<DomainType> mock_gp_data(SquareExponential(dim, 1.0, 1.0), std::vector<int>(gradients, gradients+num_gradients),
                                                        num_gradients, dim, num_sampled, uniform_double_lower_bound,
                                                        uniform_double_upper_bound, uniform_double_hyperparameter,
                                                        &uniform_generator);

  // we will optimize over the expanded region
  std::vector<ClosedInterval> domain_bounds(mock_gp_data.domain_bounds);
  ExpandDomainBounds(1.5, &domain_bounds);
  DomainType domain(domain_bounds.data(), dim);

  // set up parallel experiments, if any
  if (ei_mode == ExpectedImprovementEvaluationMode::kAnalytic) {
    num_being_sampled = 0;
  } else {
    // using MC integration
    num_being_sampled = 2;

    gd_params.max_num_restarts = 3;
    gd_params.max_num_steps = 250;
    gd_params.tolerance = 1.0e-5;
  }
  std::vector<double> points_being_sampled(dim*num_being_sampled);

  if (ei_mode == ExpectedImprovementEvaluationMode::kMonteCarlo) {
    // generate two non-trivial parallel samples
    // picking these randomly could place them in regions where EI is 0, which means errors in the computation would
    // likely be masked (making for a bad test)
    bool found_flag = false;
    for (int j = 0; j < num_being_sampled; ++j) {
      ComputeOptimalPointsToSampleWithRandomStarts(*mock_gp_data.gaussian_process_ptr,
                                                   gd_params, domain, thread_schedule,
                                                   points_being_sampled.data(),
                                                   num_to_sample, j, mock_gp_data.best_so_far,
                                                   max_int_steps, &found_flag,
                                                   &uniform_generator, normal_rng_vec.data(),
                                                   points_being_sampled.data() + j*dim);
    }
    printf("setup complete, points_being_sampled:\n");
    PrintMatrixTrans(points_being_sampled.data(), num_being_sampled, dim);
  }

  // optimize EI
  bool found_flag = false;
  std::vector<double> grid_search_best_point(dim*num_to_sample);
  ComputeOptimalPointsToSampleViaLatinHypercubeSearch(*mock_gp_data.gaussian_process_ptr, domain,
                                                      thread_schedule, points_being_sampled.data(),
                                                      num_grid_search_points, num_to_sample,
                                                      num_being_sampled, mock_gp_data.best_so_far,
                                                      max_int_steps, &found_flag,
                                                      &uniform_generator, normal_rng_vec.data(),
                                                      grid_search_best_point.data());
  if (!found_flag) {
    ++total_errors;
  }

  std::vector<double> next_point(dim*num_to_sample);
  /*if (ei_mode == ExpectedImprovementEvaluationMode::kAnalytic) {
    found_flag = false;
    ComputeOptimalPointsToSampleWithRandomStarts(*mock_gp_data.gaussian_process_ptr, gd_params,
                                                 domain, thread_schedule, points_being_sampled.data(),
                                                 num_to_sample, num_being_sampled,
                                                 mock_gp_data.best_so_far, max_int_steps,
                                                 &found_flag,
                                                 &uniform_generator, normal_rng_vec.data(),
                                                 next_point.data());
    if (!found_flag) {
      ++total_errors;
    }
  } else {*/
    int num_multistarts_mc = 8;
    gd_params.num_multistarts = num_multistarts_mc;
    found_flag = false;
    std::vector<double> initial_guesses(num_multistarts_mc*dim);
    domain.GenerateUniformPointsInDomain(num_multistarts_mc - 1, &uniform_generator, initial_guesses.data() + dim);
    std::copy(grid_search_best_point.begin(), grid_search_best_point.end(), initial_guesses.begin());

    ComputeOptimalPointsToSampleViaMultistartGradientDescent(*mock_gp_data.gaussian_process_ptr,
                                                             gd_params, domain, thread_schedule,
                                                             initial_guesses.data(),
                                                             points_being_sampled.data(),
                                                             num_multistarts_mc, num_to_sample,
                                                             num_being_sampled,
                                                             mock_gp_data.best_so_far,
                                                             max_int_steps,
                                                             normal_rng_vec.data(), &found_flag,
                                                             next_point.data());
    if (!found_flag) {
      ++total_errors;
    }
  //}

  printf("next best point  : "); PrintMatrixTrans(next_point.data(), num_to_sample, dim);
  printf("grid search point: "); PrintMatrixTrans(grid_search_best_point.data(), num_to_sample, dim);

  // results
  double ei_optimized, ei_grid_search;
  std::vector<double> grad_ei(dim*num_to_sample);

  // set up evaluators and state to check results
  double tolerance_result = tolerance;
  bool configure_for_gradients = true;
  /*if (ei_mode == ExpectedImprovementEvaluationMode::kAnalytic) {
    OnePotentialSampleExpectedImprovementEvaluator ei_evaluator(*mock_gp_data.gaussian_process_ptr,
                                                                mock_gp_data.best_so_far);
    OnePotentialSampleExpectedImprovementEvaluator::StateType ei_state(ei_evaluator, next_point.data(),
                                                                       configure_for_gradients);

    ei_optimized = ei_evaluator.ComputeExpectedImprovement(&ei_state);
    ei_evaluator.ComputeGradExpectedImprovement(&ei_state, grad_ei.data());

    ei_state.SetCurrentPoint(ei_evaluator, grid_search_best_point.data());
    ei_grid_search = ei_evaluator.ComputeExpectedImprovement(&ei_state);
  } else {*/
    max_int_steps = 1000000;
    tolerance_result = 2.0e-3;  // reduce b/c we cannot achieve full accuracy in the monte-carlo case
    // while still having this test run in a reasonable amt of time
    ExpectedImprovementEvaluator ei_evaluator(*mock_gp_data.gaussian_process_ptr,
                                              max_int_steps, mock_gp_data.best_so_far);
    ExpectedImprovementEvaluator::StateType ei_state(ei_evaluator, next_point.data(),
                                                     points_being_sampled.data(), num_to_sample,
                                                     num_being_sampled, configure_for_gradients,
                                                     normal_rng_vec.data());

    ei_optimized = ei_evaluator.ComputeExpectedImprovement(&ei_state);
    ei_evaluator.ComputeGradExpectedImprovement(&ei_state, grad_ei.data());

    ei_state.SetCurrentPoint(ei_evaluator, grid_search_best_point.data());
    ei_grid_search = ei_evaluator.ComputeExpectedImprovement(&ei_state);
  //}

  printf("optimized EI: %.18E, grid_search_EI: %.18E\n", ei_optimized, ei_grid_search);
  printf("grad_EI: "); PrintMatrixTrans(grad_ei.data(), num_to_sample, dim);

  if (ei_optimized < ei_grid_search) {
    ++total_errors;
  }

  current_errors = 0;
  for (const auto& entry : grad_ei) {
    if (!CheckDoubleWithinRelative(entry, 0.0, tolerance_result)) {
      ++current_errors;
    }
  }
  total_errors += current_errors;

  delete [] gradients;

  return total_errors;
}

/*!\rst
  Test that EI optimization works as expected for the analytic or monte-carlo evaluator types on a SimplexIntersectTensorProductDomain.

  \param
    :ei_mode: which ei evaluator (analytic or monte-carlo) to use
  \return
    number of test failures (invalid results, unconverged results, etc.)
\endrst*/
OL_WARN_UNUSED_RESULT int ExpectedImprovementOptimizationSimplexTestCore(ExpectedImprovementEvaluationMode ei_mode) {
  using DomainType = SimplexIntersectTensorProductDomain;
  const int dim = 3;

  int total_errors = 0;
  int current_errors = 0;

  // gradient descent parameters
  const double gamma = 0.8;
  const double pre_mult = 0.02;
  const double max_relative_change = 0.99;
  const double tolerance = 1.0e-7;
  const int max_gradient_descent_steps = 2000;
  const int max_num_restarts = 10;
  const int num_steps_averaged = 0;
  const int num_multistarts = 100;
  GradientDescentParameters gd_params(num_multistarts, max_gradient_descent_steps,
                                      max_num_restarts, num_steps_averaged, gamma, pre_mult,
                                      max_relative_change, tolerance);

  // grid search parameters
  int num_grid_search_points = 10000;

  // 1,p-EI computation parameters
  const int num_to_sample = 1;
  int num_being_sampled = 0;
  int max_int_steps = 6000;

  int * gradients = new int[3]{0, 1, 2};
  int num_gradients = 3;

  // random number generators
  UniformRandomGenerator uniform_generator(314);
  boost::uniform_real<double> uniform_double_hyperparameter(0.05, 0.1);
  boost::uniform_real<double> uniform_double_lower_bound(0.11, 0.15);
  boost::uniform_real<double> uniform_double_upper_bound(0.3, 0.35);

  const int64_t pi_array[] = {314, 3141, 31415, 314159, 3141592, 31415926, 314159265, 3141592653, 31415926535, 314159265359};
  static const int kMaxNumThreads = 4;
  ThreadSchedule thread_schedule(kMaxNumThreads, omp_sched_static);
  std::vector<NormalRNG> normal_rng_vec(kMaxNumThreads);
  for (int j = 0; j < kMaxNumThreads; ++j) {
    normal_rng_vec[j].SetExplicitSeed(pi_array[j]);
  }

  int num_sampled = 20;

  //std::vector<double> noise_variance(num_sampled, 0.002);
  MockGaussianProcessPriorData<DomainType> mock_gp_data(SquareExponential(dim, 1.0, 1.0), std::vector<int>(gradients, gradients+num_gradients),
                                                        num_gradients, dim, num_sampled, uniform_double_lower_bound,
                                                        uniform_double_upper_bound, uniform_double_hyperparameter,
                                                        &uniform_generator);

  // we will optimize over the expanded region
  std::vector<ClosedInterval> domain_bounds(mock_gp_data.domain_bounds);
  ExpandDomainBounds(2.2, &domain_bounds);
  // intersect domain with bounding box of unit simplex
  for (auto& interval : domain_bounds) {
    interval.min = std::fmax(interval.min, 0.0);
    interval.max = std::fmin(interval.max, 1.0);
  }
  DomainType domain(domain_bounds.data(), dim);

  // set up parallel experiments, if any
  if (ei_mode == ExpectedImprovementEvaluationMode::kAnalytic) {
    num_being_sampled = 0;
    gd_params.pre_mult = 1.0;
  } else {
    // using MC integration
    num_being_sampled = 2;

    gd_params.max_num_restarts = 4;
    gd_params.max_num_steps = 250;
    gd_params.tolerance = 1.0e-4;
  }
  std::vector<double> points_being_sampled(dim*num_being_sampled);

  if (ei_mode == ExpectedImprovementEvaluationMode::kMonteCarlo) {
    // generate two non-trivial parallel samples
    // picking these randomly could place them in regions where EI is 0, which means errors in the computation would
    // likely be masked (making for a bad test)
    bool found_flag = false;
    for (int j = 0; j < num_being_sampled; ++j) {
      ComputeOptimalPointsToSampleWithRandomStarts(*mock_gp_data.gaussian_process_ptr,
                                                   gd_params, domain, thread_schedule,
                                                   points_being_sampled.data(),
                                                   num_to_sample, j, mock_gp_data.best_so_far,
                                                   max_int_steps, &found_flag,
                                                   &uniform_generator, normal_rng_vec.data(),
                                                   points_being_sampled.data() + j*dim);
    }
    printf("setup complete, points_being_sampled:\n");
    PrintMatrixTrans(points_being_sampled.data(), num_being_sampled, dim);
  }

  // optimize EI
  bool found_flag = false;
  std::vector<double> grid_search_best_point(dim*num_to_sample);
  ComputeOptimalPointsToSampleViaLatinHypercubeSearch(*mock_gp_data.gaussian_process_ptr, domain,
                                                      thread_schedule, points_being_sampled.data(),
                                                      num_grid_search_points, num_to_sample,
                                                      num_being_sampled, mock_gp_data.best_so_far,
                                                      max_int_steps, &found_flag,
                                                      &uniform_generator, normal_rng_vec.data(),
                                                      grid_search_best_point.data());
  if (!found_flag) {
    ++total_errors;
  }

  std::vector<double> next_point(dim*num_to_sample);
  /*if (ei_mode == ExpectedImprovementEvaluationMode::kAnalytic) {
    found_flag = false;
    ComputeOptimalPointsToSampleWithRandomStarts(*mock_gp_data.gaussian_process_ptr, gd_params,
                                                 domain, thread_schedule,
                                                 points_being_sampled.data(), num_to_sample,
                                                 num_being_sampled, mock_gp_data.best_so_far,
                                                 max_int_steps, &found_flag,
                                                 &uniform_generator, normal_rng_vec.data(),
                                                 next_point.data());
    if (!found_flag) {
      ++total_errors;
    }
  } else {*/
    int num_multistarts_mc = 6;
    gd_params.num_multistarts = num_multistarts_mc;
    found_flag = false;
    std::vector<double> initial_guesses(num_multistarts_mc*dim);
    int num_points_actual = domain.GenerateUniformPointsInDomain(num_multistarts_mc, &uniform_generator, initial_guesses.data());
    if (num_points_actual != num_multistarts_mc) {
      ++total_errors;
    }
    std::copy(grid_search_best_point.begin(), grid_search_best_point.end(), initial_guesses.begin());

    ComputeOptimalPointsToSampleViaMultistartGradientDescent(*mock_gp_data.gaussian_process_ptr, gd_params,
                                                             domain, thread_schedule, initial_guesses.data(),
                                                             points_being_sampled.data(), num_multistarts_mc,
                                                             num_to_sample, num_being_sampled,
                                                             mock_gp_data.best_so_far, max_int_steps,
                                                             normal_rng_vec.data(),
                                                             &found_flag, next_point.data());
    if (!found_flag) {
      ++total_errors;
    }
  //}

  printf("next best point  : "); PrintMatrixTrans(next_point.data(), num_to_sample, dim);
  printf("grid search point: "); PrintMatrixTrans(grid_search_best_point.data(), num_to_sample, dim);

  // results
  double ei_optimized, ei_grid_search;
  std::vector<double> grad_ei(dim*num_to_sample);

  // set up evaluators and state to check results
  double tolerance_result = tolerance;
  bool configure_for_gradients = true;
  /*if (ei_mode == ExpectedImprovementEvaluationMode::kAnalytic) {
    OnePotentialSampleExpectedImprovementEvaluator ei_evaluator(*mock_gp_data.gaussian_process_ptr,
                                                                mock_gp_data.best_so_far);
    OnePotentialSampleExpectedImprovementEvaluator::StateType ei_state(ei_evaluator, next_point.data(),
                                                                       configure_for_gradients);

    ei_optimized = ei_evaluator.ComputeExpectedImprovement(&ei_state);
    ei_evaluator.ComputeGradExpectedImprovement(&ei_state, grad_ei.data());

    ei_state.SetCurrentPoint(ei_evaluator, grid_search_best_point.data());
    ei_grid_search = ei_evaluator.ComputeExpectedImprovement(&ei_state);
  } else {*/
    max_int_steps = 1000000;
    tolerance_result = 3.5e-3;  // reduce b/c we cannot achieve full accuracy in the monte-carlo case
    // while still having this test run in a reasonable amt of time
    ExpectedImprovementEvaluator ei_evaluator(*mock_gp_data.gaussian_process_ptr,
                                              max_int_steps, mock_gp_data.best_so_far);
    ExpectedImprovementEvaluator::StateType ei_state(ei_evaluator, next_point.data(),
                                                     points_being_sampled.data(),
                                                     num_to_sample, num_being_sampled,
                                                     configure_for_gradients, normal_rng_vec.data());

    ei_optimized = ei_evaluator.ComputeExpectedImprovement(&ei_state);
    ei_evaluator.ComputeGradExpectedImprovement(&ei_state, grad_ei.data());

    ei_state.SetCurrentPoint(ei_evaluator, grid_search_best_point.data());
    ei_grid_search = ei_evaluator.ComputeExpectedImprovement(&ei_state);
  //}

  printf("optimized EI: %.18E, grid_search_EI: %.18E\n", ei_optimized, ei_grid_search);
  printf("grad_EI: "); PrintMatrixTrans(grad_ei.data(), num_to_sample, dim);

  if (ei_optimized < ei_grid_search) {
    ++total_errors;
  }

  current_errors = 0;
  for (const auto& entry : grad_ei) {
    if (!CheckDoubleWithinRelative(entry, 0.0, tolerance_result)) {
      ++current_errors;
    }
  }
  total_errors += current_errors;

  delete [] gradients;

  return total_errors;
}

}  // end unnamed namespace

/*!\rst
  At the moment, this test is very bare-bones.  It checks:

  1. method succeeds
  2. points returned are all inside the specified domain
  3. points returned are not within epsilon of each other (i.e., distinct)
  4. result of gradient-descent optimization is *no worse* than result of a random search
  5. final grad EI is sufficiently small

  The test sets up a toy problem by repeatedly drawing from a GP with made-up hyperparameters.
  Then it runs EI optimization, attempting to sample 3 points simultaneously.
\endrst*/

int ExpectedImprovementOptimizationMultipleSamplesTest() {
  using DomainType = TensorProductDomain;
  const int dim = 3;

  int total_errors = 0;
  int current_errors = 0;

  // gradient descent parameters
  const double gamma = 0.5;
  const double pre_mult = 1.5;
  const double max_relative_change = 1.0;
  const double tolerance = 1.0e-5;
  const int max_gradient_descent_steps = 1000;
  const int max_num_restarts = 3;
  const int num_steps_averaged = 0;
  const int num_multistarts = 20;
  GradientDescentParameters gd_params(num_multistarts, max_gradient_descent_steps,
                                      max_num_restarts, num_steps_averaged, gamma, pre_mult,
                                      max_relative_change, tolerance);

  // grid search parameters
  int num_grid_search_points = 1000;

  // q,p-EI computation parameters
  const int num_to_sample = 3;
  const int num_being_sampled = 0;

  int * gradients = new int[3]{0, 1, 2};
  int num_gradients = 3;

  std::vector<double> points_being_sampled(dim*num_being_sampled);
  int max_int_steps = 6000;

  // random number generators
  UniformRandomGenerator uniform_generator(314);
  boost::uniform_real<double> uniform_double_hyperparameter(0.4, 1.3);
  boost::uniform_real<double> uniform_double_lower_bound(-2.0, 0.5);
  boost::uniform_real<double> uniform_double_upper_bound(1.0, 2.5);

  const int64_t pi_array[] = {314, 3141, 31415, 314159, 3141592, 31415926, 314159265, 3141592653, 31415926535, 314159265359};
  static const int kMaxNumThreads = 4;
  ThreadSchedule thread_schedule(kMaxNumThreads, omp_sched_static);
  std::vector<NormalRNG> normal_rng_vec(kMaxNumThreads);
  for (int j = 0; j < kMaxNumThreads; ++j) {
    normal_rng_vec[j].SetExplicitSeed(pi_array[j]);
  }

  const int num_sampled = 20;
  //std::vector<double> noise_variance(num_sampled, 0.002);
  MockGaussianProcessPriorData<DomainType> mock_gp_data(SquareExponential(dim, 1.0, 1.0), std::vector<int>(gradients, gradients+num_gradients),
                                                        num_gradients, dim, num_sampled, uniform_double_lower_bound,
                                                        uniform_double_upper_bound, uniform_double_hyperparameter,
                                                        &uniform_generator);

  // we will optimize over the expanded region
  std::vector<ClosedInterval> domain_bounds(mock_gp_data.domain_bounds);
  ExpandDomainBounds(1.5, &domain_bounds);
  DomainType domain(domain_bounds.data(), dim);

  // optimize EI using grid search to set the baseline
  bool found_flag = false;
  std::vector<double> grid_search_best_point_set(dim*num_to_sample);
  ComputeOptimalPointsToSampleViaLatinHypercubeSearch(*mock_gp_data.gaussian_process_ptr, domain,
                                                      thread_schedule, points_being_sampled.data(),
                                                      num_grid_search_points, num_to_sample,
                                                      num_being_sampled, mock_gp_data.best_so_far,
                                                      max_int_steps, &found_flag,
                                                      &uniform_generator, normal_rng_vec.data(),
                                                      grid_search_best_point_set.data());
  if (!found_flag) {
    ++total_errors;
  }

  // optimize EI using gradient descent
  found_flag = false;
  bool lhc_search_only = false;
  std::vector<double> best_points_to_sample(dim*num_to_sample);
  ComputeOptimalPointsToSample(*mock_gp_data.gaussian_process_ptr, gd_params, domain,
                               thread_schedule, points_being_sampled.data(),
                               num_to_sample, num_being_sampled, mock_gp_data.best_so_far,
                               max_int_steps, lhc_search_only,
                               num_grid_search_points, &found_flag, &uniform_generator,
                               normal_rng_vec.data(), best_points_to_sample.data());
  if (!found_flag) {
    ++total_errors;
  }

  // check points are in domain
  RepeatedDomain<DomainType> repeated_domain(domain, num_to_sample);
  if (!repeated_domain.CheckPointInside(best_points_to_sample.data())) {
    ++current_errors;
  }
#ifdef OL_ERROR_PRINT
  if (current_errors != 0) {
    OL_ERROR_PRINTF("ERROR: points were not in domain!  points:\n");
    PrintMatrixTrans(best_points_to_sample.data(), num_to_sample, dim);
    OL_ERROR_PRINTF("domain:\n");
    PrintDomainBounds(domain_bounds.data(), dim);
  }
#endif
  total_errors += current_errors;

  // check points are distinct; points within tolerance are considered non-distinct
  const double distinct_point_tolerance = 1.0e-5;
  current_errors = CheckPointsAreDistinct(best_points_to_sample.data(), num_to_sample, dim, distinct_point_tolerance);
#ifdef OL_ERROR_PRINT
  if (current_errors != 0) {
    OL_ERROR_PRINTF("ERROR: points were not distinct!  points:\n");
    PrintMatrixTrans(best_points_to_sample.data(), num_to_sample, dim);
  }
#endif
  total_errors += current_errors;

  // results
  double ei_optimized, ei_grid_search;
  std::vector<double> grad_ei(dim*num_to_sample);

  // set up evaluators and state to check results
  double tolerance_result = tolerance;
  {
    max_int_steps = 1000000;  // evaluate the final results with high accuracy
    tolerance_result = 2.0e-3;  // reduce b/c we cannot achieve full accuracy in the monte-carlo case
    // while still having this test run in a reasonable amt of time
    bool configure_for_gradients = true;
    ExpectedImprovementEvaluator ei_evaluator(*mock_gp_data.gaussian_process_ptr,
                                              max_int_steps, mock_gp_data.best_so_far);
    ExpectedImprovementEvaluator::StateType ei_state(ei_evaluator, best_points_to_sample.data(),
                                                     points_being_sampled.data(), num_to_sample,
                                                     num_being_sampled, configure_for_gradients,
                                                     normal_rng_vec.data());

    ei_optimized = ei_evaluator.ComputeExpectedImprovement(&ei_state);
    ei_evaluator.ComputeGradExpectedImprovement(&ei_state, grad_ei.data());

    ExpectedImprovementEvaluator::StateType ei_state_grid_search(ei_evaluator,
                                                                 grid_search_best_point_set.data(),
                                                                 points_being_sampled.data(), num_to_sample,
                                                                 num_being_sampled, configure_for_gradients,
                                                                 normal_rng_vec.data());
    ei_grid_search = ei_evaluator.ComputeExpectedImprovement(&ei_state_grid_search);
  }

  delete [] gradients;

  printf("optimized EI: %.18E, grid_search_EI: %.18E\n", ei_optimized, ei_grid_search);
  printf("grad_EI: "); PrintMatrixTrans(grad_ei.data(), num_to_sample, dim);

  if (ei_optimized < ei_grid_search) {
    ++total_errors;
  }

  current_errors = 0;
  for (const auto& entry : grad_ei) {
    if (!CheckDoubleWithinRelative(entry, 0.0, tolerance_result)) {
      ++current_errors;
    }
  }
  total_errors += current_errors;

  return total_errors;
}


int EvaluateEIAtPointListTest() {
  using DomainType = TensorProductDomain;
  const int dim = 3;

  int total_errors = 0;

  // grid search parameters
  int num_grid_search_points = 10000;

  // q,p-EI computation parameters
  int num_to_sample = 1;
  int num_being_sampled = 0;
  int max_int_steps = 10;

  int * gradients = nullptr;//new int[3]{0, 1, 2};
  int num_gradients = 0;

  std::vector<int> input_gradients(gradients, gradients+num_gradients);

  // random number generators
  UniformRandomGenerator uniform_generator(314);
  boost::uniform_real<double> uniform_double_hyperparameter(0.4, 1.3);
  boost::uniform_real<double> uniform_double_lower_bound(-2.0, 0.5);
  boost::uniform_real<double> uniform_double_upper_bound(2.0, 3.5);

  const int64_t pi_array[] = {314, 3141, 31415, 314159, 3141592, 31415926, 314159265, 3141592653, 31415926535, 314159265359};
  static const int kMaxNumThreads = 4;
  ThreadSchedule thread_schedule(kMaxNumThreads, omp_sched_static);
  std::vector<NormalRNG> normal_rng_vec(kMaxNumThreads);
  for (int j = 0; j < kMaxNumThreads; ++j) {
    normal_rng_vec[j].SetExplicitSeed(pi_array[j]);
  }

  int num_sampled = 40;  // arbitrary
  //std::vector<double> noise_variance(num_sampled, 0.002);

  MockGaussianProcessPriorData<DomainType> mock_gp_data(SquareExponential(dim, 1.0, 1.0), input_gradients,
                                                        num_gradients, dim, num_sampled, uniform_double_lower_bound,
                                                        uniform_double_upper_bound, uniform_double_hyperparameter,
                                                        &uniform_generator);

  // no parallel experiments
  num_being_sampled = 0;
  std::vector<double> points_being_sampled(dim*num_being_sampled);

  bool found_flag = false;
  std::vector<double> grid_search_best_point(dim*num_to_sample);
  std::vector<double> function_values(num_grid_search_points);
  std::vector<double> initial_guesses(dim*num_to_sample*num_grid_search_points);
  num_grid_search_points = mock_gp_data.domain_ptr->GenerateUniformPointsInDomain(num_grid_search_points, &uniform_generator, initial_guesses.data());


  EvaluateEIAtPointList(*mock_gp_data.gaussian_process_ptr, thread_schedule, initial_guesses.data(),
                        points_being_sampled.data(), num_grid_search_points, num_to_sample,
                        num_being_sampled, mock_gp_data.best_so_far, max_int_steps, &found_flag,
                        normal_rng_vec.data(), function_values.data(), grid_search_best_point.data());
  if (!found_flag) {
    printf("not the same 0 %d\n", 0);
    ++total_errors;
  }

  // find the max function_value and the index at which it occurs
  auto max_value_ptr = std::max_element(function_values.begin(), function_values.end());
  auto max_index = std::distance(function_values.begin(), max_value_ptr);

  // check that EvaluateEIAtPointList found the right point
  for (int i = 0; i < dim*num_to_sample; ++i) {
    if (!CheckDoubleWithin(grid_search_best_point[i], initial_guesses[max_index*dim + i], 0.0)) {
      printf("not the same 1 %d\n", max_index);
      ++total_errors;
    }
  }

  // now check multi-threaded & single threaded give the same result
  {
    std::vector<double> grid_search_best_point_single_thread(dim*num_to_sample);
    std::vector<double> function_values_single_thread(num_grid_search_points);
    ThreadSchedule single_thread_schedule(1, omp_sched_static);
    found_flag = false;
    EvaluateEIAtPointList(*mock_gp_data.gaussian_process_ptr, single_thread_schedule,
                          initial_guesses.data(), points_being_sampled.data(),
                          num_grid_search_points, num_to_sample, num_being_sampled,
                          mock_gp_data.best_so_far, max_int_steps,
                          &found_flag, normal_rng_vec.data(),
                          function_values_single_thread.data(),
                          grid_search_best_point_single_thread.data());

    // check against multi-threaded result matches single
    for (int i = 0; i < dim*num_to_sample; ++i) {
      if (!CheckDoubleWithin(grid_search_best_point[i], grid_search_best_point_single_thread[i], 0.0)) {
        printf("not the same 2 %d\n", max_index);
        ++total_errors;
      }
    }

    // check all function values match too
    for (int i = 0; i < num_grid_search_points; ++i) {
      if (!CheckDoubleWithin(function_values[i], function_values_single_thread[i], 0.0)) {
        printf("not the same 3 %d\n", i);
        ++total_errors;
      }
    }
  }

  delete [] gradients;
  return total_errors;
}

int ExpectedImprovementOptimizationTest(DomainTypes domain_type, ExpectedImprovementEvaluationMode ei_mode) {
  switch (domain_type) {
    case DomainTypes::kTensorProduct: {
      switch (ei_mode) {
        case ExpectedImprovementEvaluationMode::kAnalytic:
        case ExpectedImprovementEvaluationMode::kMonteCarlo: {
          return ExpectedImprovementOptimizationTestCore(ei_mode);
        }
        default: {
          OL_ERROR_PRINTF("%s: INVALID ei_mode choice: %d\n", OL_CURRENT_FUNCTION_NAME, ei_mode);
          return 1;
        }
      }  // end switch over ei_mode
    }  // end case kTensorProduct
    case DomainTypes::kSimplex: {
      switch (ei_mode) {
        case ExpectedImprovementEvaluationMode::kAnalytic:
        case ExpectedImprovementEvaluationMode::kMonteCarlo: {
          return ExpectedImprovementOptimizationSimplexTestCore(ei_mode);
        }
        default: {
          OL_ERROR_PRINTF("%s: INVALID ei_mode choice: %d\n", OL_CURRENT_FUNCTION_NAME, ei_mode);
          return 1;
        }
      }  // end switch over ei_mode
    }  // end case kSimplex
    default: {
      OL_ERROR_PRINTF("%s: INVALID domain_type choice: %d\n", OL_CURRENT_FUNCTION_NAME, domain_type);
      return 1;
    }
  }  // end switch over domain_type
}

}  // end namespace optimal_learning<|MERGE_RESOLUTION|>--- conflicted
+++ resolved
@@ -913,8 +913,6 @@
     OL_DISALLOW_DEFAULT_AND_COPY_AND_ASSIGN(PingGPPCholeskyVarianceNoise);
 };
 
-<<<<<<< HEAD
-=======
 /*!\rst
   Supports evaluating the Inverse cholesky of the GP variance with noise (Times) the covariance.
 
@@ -1065,159 +1063,6 @@
   GaussianProcess gaussian_process_;
 
   OL_DISALLOW_DEFAULT_AND_COPY_AND_ASSIGN(PingGPPInverseCholeskyVarianceNoise);
-};
-
->>>>>>> 1f047c4b
-/*!\rst
-  Supports evaluating the Inverse cholesky of the GP variance with noise (Times) the covariance.
-
-  The gradient is taken wrt ``points_to_sample[dim][num_to_sample]``, so this is the ``input_matrix``, ``X_{d,i}``.
-  The other inputs to GP variance are not differentiated against, so they are taken as input and stored by the constructor.
-
-  The output is a matrix of dimension num_to_sample.  To fit into the PingMatrix...Interface, this is treated as a vector
-  of length ``num_to_sample^2``.
-\endrst*/
-
-class PingGPPInverseCholeskyVarianceNoise final : public PingableMatrixInputVectorOutputInterface {
- public:
-  constexpr static char const * const kName = "GP Inverse Cholesky Variance Noise";
-
-  PingGPPInverseCholeskyVarianceNoise(double const * restrict lengths, double const * restrict points_sampled, double const * restrict OL_UNUSED(points_sampled_value),
-               int const * restrict gradients, double alpha, int dim, int num_to_sample, int num_sampled, int num_gradients) OL_NONNULL_POINTERS
-      : dim_(dim),
-        num_to_sample_(num_to_sample),
-        num_sampled_(num_sampled),
-        num_pts_(50),
-        num_gradients_(num_gradients),
-        gradients_already_computed_(false),
-        gradients_(gradients, gradients + num_gradients),
-        noise_variance_(1+num_gradients, 0.0),
-        points_sampled_(points_sampled, points_sampled + dim_*num_sampled_),
-        grad_variance_(dim_*Square(num_to_sample_)*(1+num_gradients_)*(num_pts_+num_to_sample_)),
-        discrete_pts_(num_pts_*dim_, 0.0),
-        sqexp_covariance_(dim_, alpha, lengths),
-        gaussian_process_(sqexp_covariance_, points_sampled_.data(), std::vector<double>(num_sampled_*(1+num_gradients_), 0.0).data(), noise_variance_.data(),
-                          gradients_.data(), num_gradients_, dim_, num_sampled_) {
-      UniformRandomGenerator uniform_generator(318);
-      boost::uniform_real<double> uniform_double(-5.0, 5.0);
-      for (int i = 0; i < dim_*num_pts_; ++i) {
-        discrete_pts_[i] = uniform_double(uniform_generator.engine);
-      }
-  }
-
-  virtual void GetInputSizes(int * num_rows, int * num_cols) const noexcept override OL_NONNULL_POINTERS {
-    *num_rows = dim_;
-    *num_cols = num_to_sample_;
-  }
-
-  virtual int GetGradientsSize() const noexcept override OL_WARN_UNUSED_RESULT {
-    return dim_*num_to_sample_*GetOutputSize();
-  }
-
-  virtual int GetOutputSize() const noexcept override OL_WARN_UNUSED_RESULT {
-    return num_to_sample_*(1+num_gradients_)*(num_pts_+num_to_sample_);
-  }
-
-  virtual void EvaluateAndStoreAnalyticGradient(double const * restrict points_to_sample, double * restrict gradients) noexcept override OL_NONNULL_POINTERS_LIST(2) {
-    if (gradients_already_computed_ == true) {
-      OL_WARNING_PRINTF("WARNING: grad_variance data already set.  Overwriting...\n");
-    }
-    gradients_already_computed_ = true;
-
-    int num_derivatives = num_to_sample_;
-    GaussianProcess::StateType points_to_sample_state(gaussian_process_, points_to_sample, num_to_sample_,
-                                                      gradients_.data(), num_gradients_, num_derivatives);
-
-    std::vector<double> variance_of_points(Square(num_to_sample_*(1+num_gradients_)));
-    gaussian_process_.ComputeVarianceOfPoints(&points_to_sample_state, gradients_.data(), num_gradients_, variance_of_points.data());
-
-    for (int i=0;i<num_to_sample_*(1+num_gradients_);++i){
-       variance_of_points[i*(num_to_sample_*(1+num_gradients_)+1)] += 1.0;
-    }
-
-    int OL_UNUSED(chol_info) = ComputeCholeskyFactorL(num_to_sample_*(1+num_gradients_), variance_of_points.data());
-    ZeroUpperTriangle(num_to_sample_*(1+num_gradients_), variance_of_points.data());
-
-    std::vector<double> covariance_of_points(num_to_sample_*(1+num_gradients_)*num_pts_);
-    gaussian_process_.ComputeCovarianceOfPoints(&points_to_sample_state, discrete_pts_.data(), num_pts_,
-                                                nullptr, 0, false, nullptr, covariance_of_points.data());
-
-    std::vector<double> var(Square(num_to_sample_)*(1+num_gradients_));
-    gaussian_process_.ComputeVarianceOfPoints(&points_to_sample_state, nullptr, 0, var.data());
-
-
-    gaussian_process_.ComputeGradInverseCholeskyVarianceOfPoints(&points_to_sample_state, variance_of_points.data(),
-                                                                 var.data(), covariance_of_points.data(),
-                                                                 discrete_pts_.data(), num_pts_, false, nullptr, grad_variance_.data());
-
-    if (gradients != nullptr) {
-      OL_THROW_EXCEPTION(OptimalLearningException, "PingGPPInverseCholeskyVarianceNoise::EvaluateAndStoreAnalyticGradient() does not support direct gradient output.");
-    }
-  }
-
-  virtual double GetAnalyticGradient(int row_index, int column_index, int output_index) const override OL_WARN_UNUSED_RESULT {
-    if (gradients_already_computed_ == false) {
-      OL_THROW_EXCEPTION(OptimalLearningException, "PingGPPInverseCholeskyVarianceNoise::GetAnalyticGradient() called BEFORE EvaluateAndStoreAnalyticGradient. NO DATA!");
-    }
-
-    return grad_variance_[column_index*dim_*GetOutputSize() + output_index*dim_ + row_index];
-  }
-
-  OL_NONNULL_POINTERS void EvaluateFunction(double const * restrict points_to_sample, double * restrict function_values) const noexcept override {
-    int num_derivatives = 0;
-    GaussianProcess::StateType points_to_sample_state(gaussian_process_, points_to_sample, num_to_sample_,
-                                                      gradients_.data(), num_gradients_, num_derivatives);
-    std::vector<double> chol_temp(Square(num_to_sample_*(1+num_gradients_)));
-    gaussian_process_.ComputeVarianceOfPoints(&points_to_sample_state, gradients_.data(), num_gradients_, chol_temp.data());
-
-    for (int i=0;i<num_to_sample_*(1+num_gradients_);++i){
-       chol_temp[i*(num_to_sample_*(1+num_gradients_)+1)] += 1.0;
-    }
-
-    int OL_UNUSED(chol_info) = ComputeCholeskyFactorL(num_to_sample_*(1+num_gradients_), chol_temp.data());
-    ZeroUpperTriangle(num_to_sample_*(1+num_gradients_), chol_temp.data());
-
-    gaussian_process_.ComputeCovarianceOfPoints(&points_to_sample_state, discrete_pts_.data(), num_pts_,
-                                                nullptr, 0, false, nullptr, function_values);
-    gaussian_process_.ComputeVarianceOfPoints(&points_to_sample_state, nullptr, 0, function_values + num_to_sample_*(1+num_gradients_)*num_pts_);
-
-    TriangularMatrixMatrixSolve(chol_temp.data(), 'N', num_to_sample_*(1+num_gradients_), num_pts_+num_to_sample_, num_to_sample_*(1+num_gradients_), function_values);
-  }
-
- private:
-  //! spatial dimension (e.g., entries per point of ``points_sampled``)
-  int dim_;
-  //! number of points currently being sampled
-  int num_to_sample_;
-  //! number of points in ``points_sampled``
-  int num_sampled_;
-
-
-  int num_pts_;
-  //! number of derivatives' observations.
-  int num_gradients_;
-
-  //! whether gradients been computed and stored--whether this class is ready for use
-  bool gradients_already_computed_;
-  // indices of the derivatives' observations.
-  std::vector<int> gradients_;
-
-
-  //! ``\sigma_n^2``, the noise variance
-  std::vector<double> noise_variance_;
-  //! coordinates of already-sampled points, ``X``
-  std::vector<double> points_sampled_;
-  //! the gradient of the GP variance evaluated at union_of_points, wrt union_of_points[0:num_to_sample]
-  std::vector<double> grad_variance_;
-
-  std::vector<double> discrete_pts_;
-
-  //! covariance class (for computing covariance and its gradients)
-  SquareExponential sqexp_covariance_;
-  //! gaussian process used for computations
-  GaussianProcess gaussian_process_;
-
-  OL_DISALLOW_DEFAULT_AND_COPY_AND_ASSIGN(PingGPPInverseCholeskyCovarianceNoise);
 };
 
 /*!\rst
