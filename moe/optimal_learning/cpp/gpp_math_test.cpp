// gpp_math_test.cpp
/*
  Routines to test the functions in gpp_math.cpp.

  The tests verify GaussianProcess, ExpectedImprovementEvaluator (+OnePotentialSample), and EI optimization from gpp_math.cpp.
  1a) Following gpp_covariance_test.cpp, we define classes (PingGPMean + other GP ping, PingExpectedImprovement) for
     evaluating those functions + their spatial gradients.

     Some Pingable classes for GP functions are less general than their gpp_covariance_test or
     gpp_model_selection_and_hyperparameter_optimization_test counterparts, since GP derivative functions sometimes return sparse
     or incomplete data (e.g., gradient of mean returned as a vector instead of a diagonal matrix; gradient of variance
     only differentiates wrt a single point at a time); hence we need specialized handlers for testing.
  1b) Ping for derivative accuracy (PingGPComponentTest, PingEITest); these unit test the analytic derivatives.
  2) Monte-Carlo EI vs analytic EI validation: the monte-carlo versions are run to "high" accuracy and checked against
     analytic formulae when applicable
  3) Gradient Descent: using polynomials and other simple fucntions with analytically known optima
     to verify that the algorithm(s) underlying EI optimization are performing correctly.
  4) Single-threaded vs multi-threaded EI optimization validation: single and multi-threaded runs are checked to have the same
     output.
  5) End-to-end test of the EI optimization process for the analytic and monte-carlo cases.  These tests use constructed
     data for inputs but otherwise exercise the same code paths used for hyperparameter optimization in production.
*/

// #define OL_VERBOSE_PRINT

#include "gpp_math_test.hpp"

#include <cmath>
#include <cstdio>

#include <algorithm>
#include <iterator>
#include <stdexcept>
#include <vector>

#include <boost/random/uniform_real.hpp>  // NOLINT(build/include_order)
#include <omp.h>  // NOLINT(build/include_order)

#include "gpp_common.hpp"
#include "gpp_covariance.hpp"
#include "gpp_domain.hpp"
#include "gpp_exception.hpp"
#include "gpp_geometry.hpp"
#include "gpp_linear_algebra_test.hpp"
#include "gpp_logging.hpp"
#include "gpp_math.hpp"
#include "gpp_mock_optimization_objective_functions.hpp"
#include "gpp_optimization.hpp"
#include "gpp_optimization_parameters.hpp"
#include "gpp_random.hpp"
#include "gpp_test_utils.hpp"

namespace optimal_learning {

namespace {  // contains classes/routines for ping testing GP/EI quantities and checking EI threaded consistency

/*
  Supports evaluating the GP mean, ComputeMeanOfPoints() and its gradient, ComputeGradMeanOfPoints.

  The gradient is taken wrt points_to_sample[dim][num_to_sample], so this is the "input_matrix" X_{d,i}.
  The other inputs to GP mean are not differentiated against, so they are taken as input and stored by the constructor.

  Also, ComputeGradMeanOfPoints() stores a compact version of the gradient (by skipping known 0s) that *does not* have size
  GetGradientsSize().  EvaluateAndStoreAnalyticGradient and GetAnalyticGradient account for this indexing scheme appropriately.
*/
class PingGPPMean final : public PingableMatrixInputVectorOutputInterface {
 public:
  constexpr static char const * const kName = "GP Mean";

  PingGPPMean(double const * restrict lengths, double const * restrict points_sampled, double const * restrict points_sampled_value, double alpha, int dim, int num_to_sample, int num_sampled) OL_NONNULL_POINTERS
      : dim_(dim),
        num_to_sample_(num_to_sample),
        num_sampled_(num_sampled),
        gradients_already_computed_(false),
        noise_variance_(num_sampled_, 0.0),
        points_sampled_(points_sampled, points_sampled + dim_*num_sampled_),
        points_sampled_value_(points_sampled_value, points_sampled_value + num_sampled_),
        grad_mu_(num_to_sample_*dim_),
        sqexp_covariance_(dim_, alpha, lengths),
        gaussian_process_(sqexp_covariance_, points_sampled_.data(), points_sampled_value_.data(), noise_variance_.data(), dim_, num_sampled_) {
  }

  virtual void GetInputSizes(int * num_rows, int * num_cols) const noexcept override OL_NONNULL_POINTERS {
    *num_rows = dim_;
    *num_cols = num_to_sample_;
  }

  virtual int GetGradientsSize() const noexcept override OL_WARN_UNUSED_RESULT {
    return dim_*num_to_sample_*GetOutputSize();
  }

  virtual int GetOutputSize() const noexcept override OL_WARN_UNUSED_RESULT {
    return num_to_sample_;
  }

  virtual void EvaluateAndStoreAnalyticGradient(double const * restrict points_to_sample, double * restrict gradients) noexcept override OL_NONNULL_POINTERS_LIST(2) {
    if (gradients_already_computed_ == true) {
      OL_WARNING_PRINTF("WARNING: grad_mu alrady set.  Overwriting...\n");
    }
    gradients_already_computed_ = true;

    int num_derivatives = num_to_sample_;
    GaussianProcess::StateType points_to_sample_state(gaussian_process_, points_to_sample, num_to_sample_, num_derivatives);
    gaussian_process_.ComputeGradMeanOfPoints(points_to_sample_state, grad_mu_.data());

    if (gradients != nullptr) {
      // Since ComputeGradMeanOfPoints does not store known zeros in the gradient, we need to resconstruct the more general
      // tensor structure (including all zeros). This more general tensor is "block" diagonal.

      std::fill(gradients, gradients + dim_*Square(num_to_sample_), 0.0);

      // Loop over just the block diagonal entries and copy over the computed gradients.
      for (int i = 0; i < num_to_sample_; ++i) {
        for (int d = 0; d < dim_; ++d) {
          gradients[i*dim_*num_to_sample_ + i*dim_ + d] = grad_mu_[i*dim_ + d];
        }
      }
    }
  }

  virtual double GetAnalyticGradient(int row_index, int column_index, int output_index) const OL_WARN_UNUSED_RESULT {
    if (gradients_already_computed_ == false) {
      OL_THROW_EXCEPTION(RuntimeException, "PingGPPMean::GetAnalyticGradient() called BEFORE EvaluateAndStoreAnalyticGradient. NO DATA!");
    }

    if (column_index == output_index) {
      return grad_mu_[column_index*dim_ + row_index];
    } else {
      // these entries are analytically known to be 0.0 and thus were not stored
      // in grad_mu_
      return 0.0;
    }
  }

  virtual void EvaluateFunction(double const * restrict points_to_sample, double * restrict function_values) const noexcept override OL_NONNULL_POINTERS {
    int num_derivatives = 0;
    GaussianProcess::StateType points_to_sample_state(gaussian_process_, points_to_sample, num_to_sample_, num_derivatives);
    gaussian_process_.ComputeMeanOfPoints(points_to_sample_state, function_values);
  }

 private:
  int dim_;
  int num_to_sample_;
  int num_sampled_;
  bool gradients_already_computed_;

  std::vector<double> noise_variance_;
  std::vector<double> points_sampled_;
  std::vector<double> points_sampled_value_;
  std::vector<double> grad_mu_;

  SquareExponential sqexp_covariance_;
  GaussianProcess gaussian_process_;

  OL_DISALLOW_DEFAULT_AND_COPY_AND_ASSIGN(PingGPPMean);
};

/*
  Supports evaluating the GP variance, ComputeVarianceOfPoints() and its gradient, ComputeGradVarianceOfPoints.

  The gradient is taken wrt points_to_sample[dim][num_to_sample], so this is the "input_matrix" X_{d,i}.
  The other inputs to GP variance are not differentiated against, so they are taken as input and stored by the constructor.

  The output is a matrix of dimension num_to_sample.  To fit into the PingMatrix...Interface, this is treated as a vector
  of length num_to_sample^2.
*/
class PingGPPVariance final : public PingableMatrixInputVectorOutputInterface {
 public:
  constexpr static char const * const kName = "GP Variance";

  PingGPPVariance(double const * restrict lengths, double const * restrict points_sampled, double const * restrict OL_UNUSED(points_sampled_value), double alpha, int dim, int num_to_sample, int num_sampled) OL_NONNULL_POINTERS
      : dim_(dim),
        num_to_sample_(num_to_sample),
        num_sampled_(num_sampled),
        gradients_already_computed_(false),
        noise_variance_(num_sampled_, 0.0),
        points_sampled_(points_sampled, points_sampled + dim_*num_sampled_),
        grad_variance_(dim_*Square(num_to_sample_)*num_to_sample_),
        sqexp_covariance_(dim_, alpha, lengths),
        gaussian_process_(sqexp_covariance_, points_sampled_.data(), std::vector<double>(num_sampled_, 0.0).data(), noise_variance_.data(), dim_, num_sampled_) {
  }

  virtual void GetInputSizes(int * num_rows, int * num_cols) const noexcept override OL_NONNULL_POINTERS {
    *num_rows = dim_;
    *num_cols = num_to_sample_;
  }

  virtual int GetGradientsSize() const noexcept override OL_WARN_UNUSED_RESULT {
    return dim_*num_to_sample_*GetOutputSize();
  }

  virtual int GetOutputSize() const noexcept override OL_WARN_UNUSED_RESULT {
    return Square(num_to_sample_);
  }

  virtual void EvaluateAndStoreAnalyticGradient(double const * restrict points_to_sample, double * restrict gradients) noexcept override OL_NONNULL_POINTERS_LIST(2) {
    if (gradients_already_computed_ == true) {
      OL_WARNING_PRINTF("WARNING: grad_variance data already set.  Overwriting...\n");
    }
    gradients_already_computed_ = true;

    int num_derivatives = num_to_sample_;
    GaussianProcess::StateType points_to_sample_state(gaussian_process_, points_to_sample, num_to_sample_, num_derivatives);
    gaussian_process_.ComputeGradVarianceOfPoints(&points_to_sample_state, grad_variance_.data());

    if (gradients != nullptr) {
      OL_THROW_EXCEPTION(RuntimeException, "PingGPPVariance::EvaluateAndStoreAnalyticGradient() does not support direct gradient output.");
    }
  }

  virtual double GetAnalyticGradient(int row_index, int column_index, int output_index) const override OL_WARN_UNUSED_RESULT {
    if (gradients_already_computed_ == false) {
      OL_THROW_EXCEPTION(RuntimeException, "PingGPPVariance::GetAnalyticGradient() called BEFORE EvaluateAndStoreAnalyticGradient. NO DATA!");
    }

    return grad_variance_[column_index*Square(num_to_sample_)*dim_ + output_index*dim_ + row_index];
  }

  virtual void EvaluateFunction(double const * restrict points_to_sample, double * restrict function_values) const noexcept override OL_NONNULL_POINTERS {
    int num_derivatives = 0;
    GaussianProcess::StateType points_to_sample_state(gaussian_process_, points_to_sample, num_to_sample_, num_derivatives);
    gaussian_process_.ComputeVarianceOfPoints(&points_to_sample_state, function_values);

    // var_of_points outputs only to the lower triangle.  Copy it into the upper triangle to get a symmetric matrix
    for (int i = 0; i < num_to_sample_; ++i) {
      for (int j = 0; j < i; ++j) {
        function_values[i*num_to_sample_ + j] = function_values[j*num_to_sample_ + i];
      }
    }
  }

 private:
  int dim_;
  int num_to_sample_;
  int num_sampled_;
  bool gradients_already_computed_;

  std::vector<double> noise_variance_;
  std::vector<double> points_sampled_;
  std::vector<double> grad_variance_;

  SquareExponential sqexp_covariance_;
  GaussianProcess gaussian_process_;

  OL_DISALLOW_DEFAULT_AND_COPY_AND_ASSIGN(PingGPPVariance);
};

/*
  Supports evaluating the cholesky factorization of the GP variance, the transpose of the cholesky factorization of: ComputeVarianceOfPoints()
  and its gradient, ComputeGradCholeskyVarianceOfPoints.

  The gradient is taken wrt points_to_sample[dim][num_to_sample], so this is the "input_matrix" X_{d,i}.
  The other inputs to GP variance are not differentiated against, so they are taken as input and stored by the constructor.

  The output is a matrix of dimension num_to_sample.  To fit into the PingMatrix...Interface, this is treated as a vector
  of length num_to_sample^2.

  WARNING: this class is NOT THREAD SAFE.
*/
class PingGPPCholeskyVariance final : public PingableMatrixInputVectorOutputInterface {
 public:
  constexpr static char const * const kName = "GP Cholesky Variance";

  PingGPPCholeskyVariance(double const * restrict lengths, double const * restrict points_sampled, double const * restrict OL_UNUSED(points_sampled_value), double alpha, int dim, int num_to_sample, int num_sampled) OL_NONNULL_POINTERS
      : dim_(dim),
        num_to_sample_(num_to_sample),
        num_sampled_(num_sampled),
        gradients_already_computed_(false),
        noise_variance_(num_sampled_, 0.0),
        points_sampled_(points_sampled, points_sampled + dim_*num_sampled_),
        chol_temp_(Square(num_to_sample_)),
        grad_variance_(dim_*Square(num_to_sample_)*num_to_sample_),
        sqexp_covariance_(dim_, alpha, lengths),
        gaussian_process_(sqexp_covariance_, points_sampled_.data(), std::vector<double>(num_sampled_, 0.0).data(), noise_variance_.data(), dim_, num_sampled_) {
  }

  virtual void GetInputSizes(int * num_rows, int * num_cols) const noexcept override OL_NONNULL_POINTERS {
    *num_rows = dim_;
    *num_cols = num_to_sample_;
  }

  virtual int GetGradientsSize() const noexcept override OL_WARN_UNUSED_RESULT {
    return dim_*num_to_sample_*GetOutputSize();
  }

  virtual int GetOutputSize() const noexcept override OL_WARN_UNUSED_RESULT {
    return Square(num_to_sample_);
  }

  virtual void EvaluateAndStoreAnalyticGradient(double const * restrict points_to_sample, double * restrict gradients) noexcept override OL_NONNULL_POINTERS_LIST(2) {
    if (gradients_already_computed_ == true) {
      OL_WARNING_PRINTF("WARNING: grad_variance data already set.  Overwriting...\n");
    }
    gradients_already_computed_ = true;

    int num_derivatives = num_to_sample_;
    GaussianProcess::StateType points_to_sample_state(gaussian_process_, points_to_sample, num_to_sample_, num_derivatives);
    std::vector<double> variance_of_points(Square(num_to_sample_));
    gaussian_process_.ComputeVarianceOfPoints(&points_to_sample_state, variance_of_points.data());
    ComputeCholeskyFactorL(num_to_sample_, variance_of_points.data());

    gaussian_process_.ComputeGradCholeskyVarianceOfPoints(&points_to_sample_state, variance_of_points.data(), grad_variance_.data());

    if (gradients != nullptr) {
      OL_THROW_EXCEPTION(RuntimeException, "PingGPPCholeskyVariance::EvaluateAndStoreAnalyticGradient() does not support direct gradient output.");
    }
  }

  virtual double GetAnalyticGradient(int row_index, int column_index, int output_index) const override OL_WARN_UNUSED_RESULT {
    if (gradients_already_computed_ == false) {
      OL_THROW_EXCEPTION(RuntimeException, "PingGPPCholeskyVariance::GetAnalyticGradient() called BEFORE EvaluateAndStoreAnalyticGradient. NO DATA!");
    }

    return grad_variance_[column_index*Square(num_to_sample_)*dim_ + output_index*dim_ + row_index];
  }

  OL_NONNULL_POINTERS void EvaluateFunction(double const * restrict points_to_sample, double * restrict function_values) const noexcept override {
    int num_derivatives = 0;
    GaussianProcess::StateType points_to_sample_state(gaussian_process_, points_to_sample, num_to_sample_, num_derivatives);
    gaussian_process_.ComputeVarianceOfPoints(&points_to_sample_state, chol_temp_.data());
    ComputeCholeskyFactorL(num_to_sample_, chol_temp_.data());
    ZeroUpperTriangle(num_to_sample_, chol_temp_.data());
    MatrixTranspose(chol_temp_.data(), num_to_sample_, num_to_sample_, function_values);
  }

 private:
  int dim_;
  int num_to_sample_;
  int num_sampled_;
  bool gradients_already_computed_;

  std::vector<double> noise_variance_;
  std::vector<double> points_sampled_;
  mutable std::vector<double> chol_temp_;  // temporary storage used by the class
  std::vector<double> grad_variance_;

  SquareExponential sqexp_covariance_;
  GaussianProcess gaussian_process_;

  OL_DISALLOW_DEFAULT_AND_COPY_AND_ASSIGN(PingGPPCholeskyVariance);
};

/*
  Supports evaluating the expected improvement, get_expected_EI(), and its gradient, get_expected_grad_EI().

  The gradient is taken wrt current_point[dim], so this is the "input_matrix" X_{d,i} (with i always indexing 0).
  The other inputs to EI are not differentiated against, so they are taken as input and stored by the constructor.

  The output of EI is a scalar.

  WARNING: this class is NOT THREAD SAFE.
*/
class PingExpectedImprovement final : public PingableMatrixInputVectorOutputInterface {
 public:
  constexpr static char const * const kName = "EI with MC integration";

  PingExpectedImprovement(double const * restrict lengths, double const * restrict points_being_sampled, double const * restrict points_sampled, double const * restrict points_sampled_value, double alpha, double best_so_far, int dim, int num_being_sampled, int num_sampled, int num_mc_iter) OL_NONNULL_POINTERS
      : dim_(dim),
        num_being_sampled_(num_being_sampled),
        num_sampled_(num_sampled),
        gradients_already_computed_(false),
        noise_variance_(num_sampled_, 0.0),
        union_of_points(dim_*(num_being_sampled_ + 1)),
        points_sampled_(points_sampled, points_sampled + dim_*num_sampled_),
        points_sampled_value_(points_sampled_value, points_sampled_value + num_sampled_),
        grad_EI_(dim_),
        sqexp_covariance_(dim_, alpha, lengths),
        gaussian_process_(sqexp_covariance_, points_sampled_.data(), points_sampled_value_.data(), noise_variance_.data(), dim_, num_sampled_), ei_evaluator_(gaussian_process_, num_mc_iter, best_so_far) {
    std::copy(points_being_sampled, points_being_sampled + dim_*num_being_sampled_, union_of_points.begin() + dim_);
  }

  virtual void GetInputSizes(int * num_rows, int * num_cols) const noexcept override OL_NONNULL_POINTERS {
    *num_rows = dim_;
    *num_cols = 1;
  }

  virtual int GetGradientsSize() const noexcept override OL_WARN_UNUSED_RESULT {
    return dim_*GetOutputSize();
  }

  virtual int GetOutputSize() const noexcept override OL_WARN_UNUSED_RESULT {
    return 1;
  }

  virtual void EvaluateAndStoreAnalyticGradient(double const * restrict current_point, double * restrict gradients) noexcept override OL_NONNULL_POINTERS_LIST(2) {
    if (gradients_already_computed_ == true) {
      OL_WARNING_PRINTF("WARNING: grad_EI data already set.  Overwriting...\n");
    }
    gradients_already_computed_ = true;

    NormalRNG normal_rng(3141);
    std::copy(current_point, current_point + dim_, union_of_points.data());
<<<<<<< HEAD
    int num_derivatives = 1;  // HACK HACK HACK. TODO(eliu): fix this when EI class properly supports q,p-EI
    ExpectedImprovementEvaluator::StateType ei_state(ei_evaluator_, union_of_points.data(), num_being_sampled_ + 1, num_derivatives, &normal_rng);
=======
    int num_derivatives = 1;  // HACK HACK HACK. TODO(eliu): fix this when EI class properly supports q,p-EI (ADS-3094)
    ExpectedImprovementEvaluator::StateType ei_state(ei_evaluator_, union_of_points.data(), num_to_sample_+1, num_derivatives, &normal_rng);
>>>>>>> 5007596d
    ei_evaluator_.ComputeGradExpectedImprovement(&ei_state, grad_EI_.data());

    if (gradients != nullptr) {
      std::copy(grad_EI_.begin(), grad_EI_.end(), gradients);
    }
  }

  virtual double GetAnalyticGradient(int row_index, int OL_UNUSED(column_index), int OL_UNUSED(output_index)) const override OL_WARN_UNUSED_RESULT {
    if (gradients_already_computed_ == false) {
      OL_THROW_EXCEPTION(RuntimeException, "PingExpectedImprovement::GetAnalyticGradient() called BEFORE EvaluateAndStoreAnalyticGradient. NO DATA!");
    }

    return grad_EI_[row_index];
  }

  virtual void EvaluateFunction(double const * restrict current_point, double * restrict function_values) const noexcept override OL_NONNULL_POINTERS {
    std::copy(current_point, current_point + dim_, union_of_points.data());
    NormalRNG normal_rng(3141);
    int num_derivatives = 0;
    ExpectedImprovementEvaluator::StateType ei_state(ei_evaluator_, union_of_points.data(), num_being_sampled_ + 1, num_derivatives, &normal_rng);
    *function_values = ei_evaluator_.ComputeExpectedImprovement(&ei_state);
  }

 private:
  int dim_;
  int num_being_sampled_;
  int num_sampled_;
  bool gradients_already_computed_;

  std::vector<double> noise_variance_;
  mutable std::vector<double> union_of_points;
  std::vector<double> points_sampled_;
  std::vector<double> points_sampled_value_;
  std::vector<double> grad_EI_;

  SquareExponential sqexp_covariance_;
  GaussianProcess gaussian_process_;
  ExpectedImprovementEvaluator ei_evaluator_;

  OL_DISALLOW_DEFAULT_AND_COPY_AND_ASSIGN(PingExpectedImprovement);
};

/*
  Supports evaluating an analytic special case of expected improvement via OnePotentialSampleExpectedImprovementEvaluator.

  The gradient is taken wrt current_point[dim], so this is the "input_matrix" X_{d,i} (with i always indexing 0).
  The other inputs to EI are not differentiated against, so they are taken as input and stored by the constructor.

  The output of EI is a scalar.
*/
class PingOnePotentialSampleExpectedImprovement final : public PingableMatrixInputVectorOutputInterface {
 public:
  constexpr static char const * const kName = "EI ONE potential sample analytic";

  PingOnePotentialSampleExpectedImprovement(double const * restrict lengths, double const * restrict OL_UNUSED(points_being_sampled), double const * restrict points_sampled, double const * restrict points_sampled_value, double alpha, double best_so_far, int dim, int num_being_sampled, int num_sampled, int OL_UNUSED(num_mc_iter)) OL_NONNULL_POINTERS
      : dim_(dim),
        num_sampled_(num_sampled),
        gradients_already_computed_(false),
        noise_variance_(num_sampled_, 0.0),
        points_sampled_(points_sampled, points_sampled + dim_*num_sampled_),
        points_sampled_value_(points_sampled_value, points_sampled_value + num_sampled_),
        grad_EI_(dim_),
        sqexp_covariance_(dim_, alpha, lengths),
        gaussian_process_(sqexp_covariance_, points_sampled_.data(), points_sampled_value_.data(), noise_variance_.data(), dim_, num_sampled_), ei_evaluator_(gaussian_process_, best_so_far) {
    if (num_being_sampled != 0) {
      OL_THROW_EXCEPTION(InvalidValueException<int>, "PingOnePotentialSample: num_being_sampled MUST be 0!", num_being_sampled, 0);
    }
  }

  virtual void GetInputSizes(int * num_rows, int * num_cols) const noexcept override OL_NONNULL_POINTERS {
    *num_rows = dim_;
    *num_cols = 1;
  }

  virtual int GetGradientsSize() const noexcept override OL_WARN_UNUSED_RESULT {
    return dim_*GetOutputSize();
  }

  virtual int GetOutputSize() const noexcept override OL_WARN_UNUSED_RESULT {
    return 1;
  }

  virtual void EvaluateAndStoreAnalyticGradient(double const * restrict current_point, double * restrict gradients) noexcept override OL_NONNULL_POINTERS_LIST(2) {
    if (gradients_already_computed_ == true) {
      OL_WARNING_PRINTF("WARNING: grad_EI data already set.  Overwriting...\n");
    }
    gradients_already_computed_ = true;

<<<<<<< HEAD
    int num_derivatives = 1;  // HACK HACK HACK. TODO(eliu): fix this when EI class properly supports q,p-EI
    OnePotentialSampleExpectedImprovementEvaluator::StateType ei_state(ei_evaluator_, current_point, num_being_sampled_ + 1, num_derivatives, nullptr);
=======
    int num_derivatives = 1;  // HACK HACK HACK. TODO(eliu): fix this when EI class properly supports q,p-EI (ADS-3094)
    OnePotentialSampleExpectedImprovementEvaluator::StateType ei_state(ei_evaluator_, current_point, num_to_sample_, num_derivatives, nullptr);
>>>>>>> 5007596d
    ei_evaluator_.ComputeGradExpectedImprovement(&ei_state, grad_EI_.data());

    if (gradients != nullptr) {
      std::copy(grad_EI_.begin(), grad_EI_.end(), gradients);
    }
  }

  virtual double GetAnalyticGradient(int row_index, int OL_UNUSED(column_index), int OL_UNUSED(output_index)) const override OL_WARN_UNUSED_RESULT {
    if (gradients_already_computed_ == false) {
      OL_THROW_EXCEPTION(RuntimeException, "PingOnePotentialSampleExpectedImprovement::GetAnalyticGradient() called BEFORE EvaluateAndStoreAnalyticGradient. NO DATA!");
    }

    return grad_EI_[row_index];
  }

  virtual void EvaluateFunction(double const * restrict current_point, double * restrict function_values) const noexcept override OL_NONNULL_POINTERS {
    int num_derivatives = 0;
    OnePotentialSampleExpectedImprovementEvaluator::StateType ei_state(ei_evaluator_, current_point, num_being_sampled_ + 1, num_derivatives, nullptr);
    *function_values = ei_evaluator_.ComputeExpectedImprovement(&ei_state);
  }

 private:
  int dim_;
  int num_sampled_;
  const int num_being_sampled_ = 0;
  bool gradients_already_computed_;

  std::vector<double> noise_variance_;
  std::vector<double> points_sampled_;
  std::vector<double> points_sampled_value_;
  std::vector<double> grad_EI_;

  SquareExponential sqexp_covariance_;
  GaussianProcess gaussian_process_;
  OnePotentialSampleExpectedImprovementEvaluator ei_evaluator_;

  OL_DISALLOW_DEFAULT_AND_COPY_AND_ASSIGN(PingOnePotentialSampleExpectedImprovement);
};

/*
  Pings gradients (spatial) of GP components (e.g., mean, variance, cholesky of variance) 50 times with randomly generated test cases
*/
template <typename GPComponentEvaluator>
OL_WARN_UNUSED_RESULT int PingGPComponentTest(double epsilon[2], double tolerance_fine, double tolerance_coarse, double input_output_ratio) {
  int total_errors = 0;
  int errors_this_iteration = 0;
  const int dim = 3;

  int num_being_sampled = 0;
  int num_to_sample = 5;
  int num_sampled = 7;

  std::vector<double> lengths(dim);
  double alpha = 2.80723;

  MockExpectedImprovementEnvironment EI_environment;

  UniformRandomGenerator uniform_generator(2718);
  boost::uniform_real<double> uniform_double(0.5, 2.5);

  for (int i = 0; i < 50; ++i) {
    EI_environment.Initialize(dim, num_to_sample, num_being_sampled, num_sampled);

    for (int j = 0; j < dim; ++j) {
      lengths[j] = uniform_double(uniform_generator.engine);
    }

    GPComponentEvaluator gp_component_evaluator(lengths.data(), EI_environment.points_sampled(), EI_environment.points_sampled_value(), alpha, EI_environment.dim, EI_environment.num_to_sample, EI_environment.num_sampled);
    gp_component_evaluator.EvaluateAndStoreAnalyticGradient(EI_environment.points_to_sample(), nullptr);
    errors_this_iteration = PingDerivative(gp_component_evaluator, EI_environment.points_to_sample(), epsilon, tolerance_fine, tolerance_coarse, input_output_ratio);

    if (errors_this_iteration != 0) {
      OL_PARTIAL_FAILURE_PRINTF("on iteration %d\n", i);
    }
    total_errors += errors_this_iteration;
  }

  if (total_errors != 0) {
    OL_PARTIAL_FAILURE_PRINTF("%s gradient pings failed with %d errors\n", GPComponentEvaluator::kName, total_errors);
  } else {
    OL_PARTIAL_SUCCESS_PRINTF("%s gradient pings passed\n", GPComponentEvaluator::kName);
  }

  return total_errors;
}

}  // end unnamed namespace

/*
  Pings the gradients (spatial) of the GP mean 50 times with randomly generated test cases
*/
int PingGPMeanTest() {
  double epsilon_gp_mean[2] = {5.0e-3, 1.0e-3};
  int total_errors = PingGPComponentTest<PingGPPMean>(epsilon_gp_mean, 2.0e-3, 2.0e-3, 1.0e-18);
  return total_errors;
}

/*
  Pings the gradients (spatial) of the GP variance 50 times with randomly generated test cases
*/
int PingGPVarianceTest() {
  // TODO(eliu): look at improving ping testing so that we can improve tolerances to ~1.0e-3 or better (#43006)
  double epsilon_gp_variance[2] = {5.32879e-3, 0.942478e-3};
  int total_errors = PingGPComponentTest<PingGPPVariance>(epsilon_gp_variance, 2.0e-2, 4.0e-1, 1.0e-18);
  return total_errors;
}

/*
  Wrapper to ping the gradients (spatial) of the cholesky factorization.
*/
int PingGPCholeskyVarianceTest() {
  // TODO(eliu): look at improving ping testing so that we can improve tolerances to ~1.0e-3 or better (#43006)
  double epsilon_gp_variance[2] = {5.5e-3, 0.932e-3};
  int total_errors = PingGPComponentTest<PingGPPCholeskyVariance>(epsilon_gp_variance, 9.0e-3, 3.0e-1, 1.0e-18);
  return total_errors;
}

/*
  Pings the gradients (spatial) of the EI 50 times with randomly generated test cases
  Works with various EI evaluators (e.g., MC, analytic formulae)
*/
template <typename EIEvaluator>
OL_WARN_UNUSED_RESULT int PingEITest(int num_to_sample, int num_being_sampled, double epsilon[2], double tolerance_fine, double tolerance_coarse, double input_output_ratio) {
  int total_errors = 0;
  int errors_this_iteration;
  const int dim = 3;

  int num_sampled = 7;

  std::vector<double> lengths(dim);
  double alpha = 2.80723;
  // set best_so_far to be larger than max(points_sampled_value) (but don't make it huge or stability will be suffer)
  double best_so_far = 10.0;
  const int num_mc_iter = 11;

  MockExpectedImprovementEnvironment EI_environment;

  UniformRandomGenerator uniform_generator(2718);
  boost::uniform_real<double> uniform_double(0.5, 2.5);

  for (int i = 0; i < 50; ++i) {
    EI_environment.Initialize(dim, num_to_sample, num_being_sampled, num_sampled);

    for (int j = 0; j < dim; ++j) {
      lengths[j] = uniform_double(uniform_generator.engine);
    }

    EIEvaluator EI_evaluator(lengths.data(), EI_environment.points_being_sampled(), EI_environment.points_sampled(), EI_environment.points_sampled_value(), alpha, best_so_far, EI_environment.dim, EI_environment.num_being_sampled, EI_environment.num_sampled, num_mc_iter);
    EI_evaluator.EvaluateAndStoreAnalyticGradient(EI_environment.points_to_sample(), nullptr);
    errors_this_iteration = PingDerivative(EI_evaluator, EI_environment.points_to_sample(), epsilon, tolerance_fine, tolerance_coarse, input_output_ratio);

    if (errors_this_iteration != 0) {
      OL_PARTIAL_FAILURE_PRINTF("on iteration %d\n", i);
    }
    total_errors += errors_this_iteration;
  }

  if (total_errors != 0) {
    OL_PARTIAL_FAILURE_PRINTF("%s gradient pings failed with %d errors\n", EIEvaluator::kName, total_errors);
  } else {
    OL_PARTIAL_SUCCESS_PRINTF("%s gradient pings passed\n", EIEvaluator::kName);
  }

  return total_errors;
}

/*
  Pings the gradients (spatial) of the EI 50 times with randomly generated test cases
*/
int PingEIGeneralTest() {
  double epsilon_EI[2] = {5.0e-3, 1.0e-3};
  int total_errors = PingEITest<PingExpectedImprovement>(1, 5, epsilon_EI, 2.0e-3, 9.0e-2, 1.0e-18);
  return total_errors;
}

/*
  Pings the gradients (spatial) of the EI (one potential sample special case) 50 times with randomly generated test cases
*/
int PingEIOnePotentialSampleTest() {
  double epsilon_EI_one_potential_sample[2] = {5.0e-3, 9.0e-4};
  int total_errors = PingEITest<PingOnePotentialSampleExpectedImprovement>(1, 0, epsilon_EI_one_potential_sample, 2.0e-3, 7.0e-2, 1.0e-18);
  return total_errors;
}

/*
  Generates a set of 50 random test cases for expected improvement with only one potential sample.
  The general EI (which uses MC integration) is evaluated to reasonably high accuracy (while not taking too long to run)
  and compared against the analytic formula version for consistency.  The gradients (spatial) of EI are also checked.
*/
int RunEIConsistencyTests() {
  int total_errors = 0;

  const int num_mc_iter = 1000000;
  const int dim = 3;
  const int num_being_sampled = 0;
  const int num_to_sample = 1;
  const int num_sampled = 7;

  double alpha = 2.80723;
  // set best_so_far to be larger than max(points_sampled_value) (but don't make it huge or stability will be suffer)
  double best_so_far = 10.0;

  int max_num_threads = 4;
  int chunk_size = 5;

#pragma omp parallel num_threads(max_num_threads)
  {
    int tid = omp_get_thread_num();
    UniformRandomGenerator uniform_generator(31278 + tid);
    boost::uniform_real<double> uniform_double(0.5, 2.5);

    MockExpectedImprovementEnvironment EI_environment;

    std::vector<double> lengths(dim);
    std::vector<double> grad_EI_general(dim);
    std::vector<double> grad_EI_one_potential_sample(dim);
    double EI_general;
    double EI_one_potential_sample;

#pragma omp for nowait schedule(static, chunk_size) reduction(+:total_errors)
    for (int i = 0; i < 40; ++i) {
      EI_environment.Initialize(dim, num_to_sample, num_being_sampled, num_sampled, &uniform_generator);

      for (int j = 0; j < dim; ++j) {
        lengths[j] = uniform_double(uniform_generator.engine);
      }

      PingOnePotentialSampleExpectedImprovement EI_one_potential_sample_evaluator(lengths.data(), EI_environment.points_being_sampled(), EI_environment.points_sampled(), EI_environment.points_sampled_value(), alpha, best_so_far, EI_environment.dim, EI_environment.num_being_sampled, EI_environment.num_sampled, num_mc_iter);
      EI_one_potential_sample_evaluator.EvaluateAndStoreAnalyticGradient(EI_environment.points_to_sample(), grad_EI_one_potential_sample.data());
      EI_one_potential_sample_evaluator.EvaluateFunction(EI_environment.points_to_sample(), &EI_one_potential_sample);

      PingExpectedImprovement EI_evaluator(lengths.data(), EI_environment.points_being_sampled(), EI_environment.points_sampled(), EI_environment.points_sampled_value(), alpha, best_so_far, EI_environment.dim, EI_environment.num_being_sampled, EI_environment.num_sampled, num_mc_iter);
      EI_evaluator.EvaluateAndStoreAnalyticGradient(EI_environment.points_to_sample(), grad_EI_general.data());
      EI_evaluator.EvaluateFunction(EI_environment.points_to_sample(), &EI_general);

      int ei_errors_this_iteration = 0;
      if (!CheckDoubleWithinRelative(EI_general, EI_one_potential_sample, 5.0e-4)) {
        ++ei_errors_this_iteration;
      }
      if (ei_errors_this_iteration != 0) {
        OL_PARTIAL_FAILURE_PRINTF("in EI on iteration %d\n", i);
      }
      total_errors += ei_errors_this_iteration;

      int grad_ei_errors_this_iteration = 0;
      for (int j = 0; j < dim; ++j) {
        if (!CheckDoubleWithinRelative(grad_EI_general[j], grad_EI_one_potential_sample[j], 6.5e-3)) {
          ++grad_ei_errors_this_iteration;
        }
      }

      if (grad_ei_errors_this_iteration != 0) {
        OL_PARTIAL_FAILURE_PRINTF("in EI gradients on iteration %d\n", i);
      }
      total_errors += grad_ei_errors_this_iteration;
    }
  }

  if (total_errors != 0) {
    OL_PARTIAL_FAILURE_PRINTF("comparing MC EI to analytic EI failed with %d total_errors\n\n", total_errors);
  } else {
    OL_PARTIAL_SUCCESS_PRINTF("comparing MC EI to analytic EI passed\n");
  }

  return total_errors;
}

int RunGPPingTests() {
  int total_errors = 0;
  int current_errors = 0;

  {
    current_errors = PingGPMeanTest();
    if (current_errors != 0) {
      OL_PARTIAL_FAILURE_PRINTF("pinging GP mean failed with %d errors\n", current_errors);
    }
    total_errors += current_errors;
  }

  {
    current_errors = PingGPVarianceTest();
    if (current_errors != 0) {
      OL_PARTIAL_FAILURE_PRINTF("pinging GP variance failed with %d errors\n", current_errors);
    }
    total_errors += current_errors;
  }

  {
    current_errors = PingGPCholeskyVarianceTest();
    if (current_errors != 0) {
      OL_PARTIAL_FAILURE_PRINTF("pinging GP cholesky of variance failed with %d errors\n", current_errors);
    }
    total_errors += current_errors;
  }

  {
    current_errors = PingEIGeneralTest();
    if (current_errors != 0) {
      OL_PARTIAL_FAILURE_PRINTF("pinging EI failed with %d errors\n", current_errors);
    }
    total_errors += current_errors;
  }

  {
    current_errors = PingEIOnePotentialSampleTest();
    if (current_errors != 0) {
      OL_PARTIAL_FAILURE_PRINTF("pinging analytic (one potential sample) EI failed with %d errors\n", current_errors);
    }
    total_errors += current_errors;
  }

  if (total_errors != 0) {
    OL_PARTIAL_FAILURE_PRINTF("Pinging GP functions failed with %d errors\n\n", total_errors);
  } else {
    OL_PARTIAL_SUCCESS_PRINTF("Pinging GP functions passed\n");
  }

  return total_errors;
}

/*
  Tests that single & multithreaded EI optimization produce *the exact same* results.

  We do this by first setting up EI optimization in a single threaded scenario with 2 starting points and 2 random number generators.
  Optimization is run one from starting point 0 with RNG 0, and then again from starting point 1 with RNG 1.

  Then we run the optimization multithreaded (with 2 threads) over both starting points simultaneously.  One of the threads
  will see the winning (point, RNG) pair from the single-threaded won.  Hence one result point will match with the single threaded
  results exactly.

  Then we re-run the multithreaded optimization, swapping the position of the RNGs and starting points.  If thread 0 won in the
  previous test, thread 1 will win here (and vice versa).

  Note that it's tricky to run single-threaded optimization over both starting points simultaneously because we won't know which
  (point, RNG) pair won (which is required to ascertain the 'winner' since we are not computing EI accurately enough to avoid
  error).
*/
int MultithreadedEIOptimizationTest(ExpectedImprovementEvaluationMode ei_mode) {
  using DomainType = TensorProductDomain;
  const int num_sampled = 17;
  static const int kDim = 3;
  int num_being_sampled = 6;
  if (ei_mode == ExpectedImprovementEvaluationMode::kAnalytic) {
    num_being_sampled = 0;
  }
  std::vector<double> points_being_sampled(kDim*num_being_sampled);

  // gradient descent parameters
  const double gamma = 0.9;
  const double pre_mult = 1.0;
  const double max_relative_change = 1.0;
  const double tolerance = 1.0e-7;

  const int max_gradient_descent_steps = 300;
  const int max_num_restarts = 10;
  GradientDescentParameters gd_params(0, max_gradient_descent_steps, max_num_restarts, gamma, pre_mult, max_relative_change, tolerance);

  int max_mc_iterations = 1000;

  int total_errors = 0;

  // seed randoms
  UniformRandomGenerator uniform_generator(314);
  boost::uniform_real<double> uniform_double_hyperparameter(1.0, 2.5);
  boost::uniform_real<double> uniform_double_lower_bound(-2.0, 0.5);
  boost::uniform_real<double> uniform_double_upper_bound(2.5, 5.5);

  std::vector<double> noise_variance(num_sampled, 0.0003);
  MockGaussianProcessPriorData<DomainType> mock_gp_data(SquareExponential(kDim, 1.0, 1.0), noise_variance, kDim, num_sampled, uniform_double_lower_bound, uniform_double_upper_bound, uniform_double_hyperparameter, &uniform_generator);

  for (int j = 0; j < num_being_sampled; ++j) {
    mock_gp_data.domain_ptr->GeneratePointInDomain(&uniform_generator, points_being_sampled.data() + j*kDim);
  }

  const int pi_array[] = {314, 3141, 31415, 314159};
  static const int kMaxNumThreads = 2;
  std::vector<NormalRNG> normal_rng_vec(kMaxNumThreads);
  for (int j = 0; j < kMaxNumThreads; ++j) {
    normal_rng_vec[j].SetExplicitSeed(pi_array[j]);
  }

  std::vector<double> starting_points(kDim*kMaxNumThreads);
  for (int j = 0; j < kMaxNumThreads; ++j) {
    mock_gp_data.domain_ptr->GeneratePointInDomain(&uniform_generator, starting_points.data() + j*kDim);
  }

  // we will optimize over the expanded region
  std::vector<ClosedInterval> domain_bounds(mock_gp_data.domain_bounds);
  ExpandDomainBounds(3.2, &domain_bounds);
  DomainType domain(domain_bounds.data(), kDim);

  // build truth data by using single threads
  bool found_flag = false;
  double best_next_point_single_thread[kDim*kMaxNumThreads*kMaxNumThreads];
  int num_threads = 1;
  for (int j = 0; j < kMaxNumThreads; ++j) {
    NormalRNG normal_rng(pi_array[j]);
    ComputeOptimalPointToSampleViaMultistartGradientDescent(*mock_gp_data.gaussian_process_ptr, gd_params, domain, starting_points.data() + j*kDim, points_being_sampled.data(), 1, num_being_sampled, mock_gp_data.best_so_far, max_mc_iterations, num_threads, &normal_rng, &found_flag, best_next_point_single_thread + j*kDim);
    if (!found_flag) {
      ++total_errors;
    }

    normal_rng.SetExplicitSeed(pi_array[kMaxNumThreads - j - 1]);
    ComputeOptimalPointToSampleViaMultistartGradientDescent(*mock_gp_data.gaussian_process_ptr, gd_params, domain, starting_points.data() + j*kDim, points_being_sampled.data(), 1, num_being_sampled, mock_gp_data.best_so_far, max_mc_iterations, num_threads, &normal_rng, &found_flag, best_next_point_single_thread + j*kDim + kDim*kMaxNumThreads);
    if (!found_flag) {
      ++total_errors;
    }
  }

  // now multithreaded to generate test data
  double best_next_point_multithread[kDim];
  num_threads = 2;
  found_flag = false;
  ComputeOptimalPointToSampleViaMultistartGradientDescent(*mock_gp_data.gaussian_process_ptr, gd_params, domain, starting_points.data(), points_being_sampled.data(), kMaxNumThreads, num_being_sampled, mock_gp_data.best_so_far, max_mc_iterations, num_threads, normal_rng_vec.data(), &found_flag, best_next_point_multithread);
  if (!found_flag) {
    ++total_errors;
  }

  // best_next_point_multithread must be PRECISELY one of the points determined by single threaded runs
  double error[kMaxNumThreads*kMaxNumThreads];
  for (int i = 0; i < kMaxNumThreads; ++i) {
    for (int j = 0; j < kMaxNumThreads; ++j) {
      error[i*kMaxNumThreads + j] = 0.0;
      for (int k = 0; k < kDim; ++k) {
        error[i*kMaxNumThreads + j] += std::fabs(best_next_point_single_thread[i*kDim*kMaxNumThreads + j*kDim + k] - best_next_point_multithread[k]);
      }
    }
  }
  // normally double precision checks like this are bad
  // but here, we want to ensure that the multithreaded & singlethreaded paths executed THE EXACT SAME CODE IN THE SAME ORDER
  // and hence their results must be identical
  bool pass = false;
  for (int i = 0; i < kMaxNumThreads*kMaxNumThreads; ++i) {
    if (error[i] == 0.0) {
      pass = true;
      break;
    }
  }
  if (pass == false) {
    OL_PARTIAL_FAILURE_PRINTF("multi & single threaded results differ 1: ");
    PrintMatrix(error, 1, Square(kMaxNumThreads));
    ++total_errors;
  }

  // reset random state & flip the points & generators so that if thread 0 won before, thread 1 wins now (or vice versa)
  for (int j = 0; j < kMaxNumThreads; ++j) {
    normal_rng_vec[kMaxNumThreads-j-1].SetExplicitSeed(pi_array[j]);
  }

  std::vector<double> starting_points_flip(kDim*kMaxNumThreads);
  for (int j = 0; j < kMaxNumThreads; ++j) {
    for (int k = 0; k < kDim; ++k) {
      starting_points_flip[(kMaxNumThreads-j-1)*kDim + k] = starting_points[j*kDim + k];
    }
  }

  // check multithreaded results again
  found_flag = false;
  ComputeOptimalPointToSampleViaMultistartGradientDescent(*mock_gp_data.gaussian_process_ptr, gd_params, domain, starting_points_flip.data(), points_being_sampled.data(), kMaxNumThreads, num_being_sampled, mock_gp_data.best_so_far, max_mc_iterations, num_threads, normal_rng_vec.data(), &found_flag, best_next_point_multithread);
  if (!found_flag) {
    ++total_errors;
  }

  for (int i = 0; i < kMaxNumThreads; ++i) {
    for (int j = 0; j < kMaxNumThreads; ++j) {
      error[i*kMaxNumThreads + j] = 0.0;
      for (int k = 0; k < kDim; ++k) {
        error[i*kMaxNumThreads + j] += std::fabs(best_next_point_single_thread[i*kDim*kMaxNumThreads + j*kDim + k] - best_next_point_multithread[k]);
      }
    }
  }
  // normally double precision checks like this are bad
  // but here, we want to ensure that the multithreaded & singlethreaded paths executed THE EXACT SAME CODE IN THE SAME ORDER
  // and hence their results must be identical
  pass = false;
  for (int i = 0; i < kMaxNumThreads*kMaxNumThreads; ++i) {
    if (error[i] == 0.0) {
      pass = true;
      break;
    }
  }
  if (pass == false) {
    OL_PARTIAL_FAILURE_PRINTF("multi & single threaded results differ 2: ");
    PrintMatrix(error, 1, Square(kMaxNumThreads));
    ++total_errors;
  }

  if (total_errors != 0) {
    OL_PARTIAL_FAILURE_PRINTF("Single/Multithreaded EI Optimization Consistency Check failed with %d errors\n", total_errors);
  } else {
    OL_PARTIAL_SUCCESS_PRINTF("Single/Multithreaded EI Optimization Consistency Check succeeded\n");
  }

  return total_errors;
}

namespace {  // contains tests of EI optimization

OL_WARN_UNUSED_RESULT int ExpectedImprovementOptimizationTestCore(ExpectedImprovementEvaluationMode ei_mode) {
  using DomainType = TensorProductDomain;
  const int dim = 3;

  int total_errors = 0;
  int current_errors = 0;

  // gradient descent parameters
  const double gamma = 0.9;
  const double pre_mult = 1.0;
  const double max_relative_change = 1.0;
  const double tolerance = 1.0e-7;
  const int max_gradient_descent_steps = 1000;
  const int max_num_restarts = 10;
  const int num_multistarts = 20;
  GradientDescentParameters gd_params(num_multistarts, max_gradient_descent_steps, max_num_restarts, gamma, pre_mult, max_relative_change, tolerance);

  // grid search parameters
  int num_grid_search_points = 100000;

  // EI computation parameters
  int num_being_sampled = 0;
  int max_int_steps = 1000;

  // random number generators
  UniformRandomGenerator uniform_generator(314);
  boost::uniform_real<double> uniform_double_hyperparameter(0.4, 1.3);
  boost::uniform_real<double> uniform_double_lower_bound(-2.0, 0.5);
  boost::uniform_real<double> uniform_double_upper_bound(2.0, 3.5);

  const int64_t pi_array[] = {314, 3141, 31415, 314159, 3141592, 31415926, 314159265, 3141592653, 31415926535, 314159265359};
  static const int kMaxNumThreads = 4;
  std::vector<NormalRNG> normal_rng_vec(kMaxNumThreads);
  for (int j = 0; j < kMaxNumThreads; ++j) {
    normal_rng_vec[j].SetExplicitSeed(pi_array[j]);
  }

  int num_sampled;
  if (ei_mode == ExpectedImprovementEvaluationMode::kAnalytic) {
    num_sampled = 20;  // need to keep this similar to the number of multistarts
  } else {
    num_sampled = 80;  // matters less here b/c we end up starting one multistart from the LHC-search optima
  }

  std::vector<double> noise_variance(num_sampled, 0.002);
  MockGaussianProcessPriorData<DomainType> mock_gp_data(SquareExponential(dim, 1.0, 1.0), noise_variance, dim, num_sampled, uniform_double_lower_bound, uniform_double_upper_bound, uniform_double_hyperparameter, &uniform_generator);

  // we will optimize over the expanded region
  std::vector<ClosedInterval> domain_bounds(mock_gp_data.domain_bounds);
  ExpandDomainBounds(2.2, &domain_bounds);
  DomainType domain(domain_bounds.data(), dim);

  // set up parallel experiments, if any
  if (ei_mode == ExpectedImprovementEvaluationMode::kAnalytic) {
    num_being_sampled = 0;
  } else {
    // using MC integration
    num_being_sampled = 2;
    max_int_steps = 1000;

    gd_params.max_num_steps = 200;
    gd_params.tolerance = 1.0e-5;
  }
  std::vector<double> points_being_sampled(dim*num_being_sampled);

  if (ei_mode == ExpectedImprovementEvaluationMode::kMonteCarlo) {
    // generate two non-trivial parallel samples
    // picking these randomly could place them in regions where EI is 0, which means errors in the computation would
    // likely be masked (making for a bad test)
    bool found_flag = false;
    for (int j = 0; j < num_being_sampled; ++j) {
      ComputeOptimalPointToSampleWithRandomStarts(*mock_gp_data.gaussian_process_ptr, gd_params, domain, points_being_sampled.data(), j, mock_gp_data.best_so_far, max_int_steps, kMaxNumThreads, &found_flag, &uniform_generator, normal_rng_vec.data(), points_being_sampled.data() + j*dim);
    }
    printf("setup complete, points_being_sampled:\n");
    PrintMatrixTrans(points_being_sampled.data(), num_being_sampled, dim);
  }

  std::vector<double> next_point(dim);

  // optimize EI
  bool found_flag = false;
  std::vector<double> grid_search_best_point(dim);
  ComputeOptimalPointToSampleViaLatinHypercubeSearch(*mock_gp_data.gaussian_process_ptr, domain, points_being_sampled.data(), num_grid_search_points, num_being_sampled, mock_gp_data.best_so_far, max_int_steps, kMaxNumThreads, &found_flag, &uniform_generator, normal_rng_vec.data(), grid_search_best_point.data());
  if (!found_flag) {
    ++total_errors;
  }

  if (ei_mode == ExpectedImprovementEvaluationMode::kAnalytic) {
    found_flag = false;
    ComputeOptimalPointToSampleWithRandomStarts(*mock_gp_data.gaussian_process_ptr, gd_params, domain, points_being_sampled.data(), num_being_sampled, mock_gp_data.best_so_far, max_int_steps, kMaxNumThreads, &found_flag, &uniform_generator, normal_rng_vec.data(), next_point.data());
    if (!found_flag) {
      ++total_errors;
    }
  } else {
    int num_multistarts_mc = 8;
    gd_params.num_multistarts = num_multistarts_mc;
    gd_params.max_num_steps = 300;
    max_int_steps = 6000;
    found_flag = false;
    std::vector<double> initial_guesses(num_multistarts_mc*dim);
    domain.GenerateUniformPointsInDomain(num_multistarts_mc - 1, &uniform_generator, initial_guesses.data() + dim);
    std::copy(grid_search_best_point.begin(), grid_search_best_point.end(), initial_guesses.begin());

    ComputeOptimalPointToSampleViaMultistartGradientDescent(*mock_gp_data.gaussian_process_ptr, gd_params, domain, initial_guesses.data(), points_being_sampled.data(), num_multistarts_mc, num_being_sampled, mock_gp_data.best_so_far, max_int_steps, kMaxNumThreads, normal_rng_vec.data(), &found_flag, next_point.data());
    if (!found_flag) {
      ++total_errors;
    }
  }

  printf("next best point  : "); PrintMatrix(next_point.data(), 1, dim);
  printf("grid search point: "); PrintMatrix(grid_search_best_point.data(), 1, dim);

  // results
  double ei_optimized, ei_grid_search;
  std::vector<double> grad_ei(dim);

  // set up evaluators and state to check results
  std::vector<double> union_of_points((num_being_sampled+1)*dim);
  std::copy(next_point.begin(), next_point.end(), union_of_points.begin());
  std::copy(points_being_sampled.begin(), points_being_sampled.end(), union_of_points.begin() + dim);

  std::vector<double> union_of_points_grid_search((num_being_sampled+1)*dim);
  std::copy(grid_search_best_point.begin(), grid_search_best_point.end(), union_of_points_grid_search.begin());
  std::copy(points_being_sampled.begin(), points_being_sampled.end(), union_of_points_grid_search.begin() + dim);

  double tolerance_result = tolerance;
  int num_derivatives = 1;  // HACK HACK HACK. TODO(eliu): fix this when EI class properly supports q,p-EI (ADS-3094)
  if (ei_mode == ExpectedImprovementEvaluationMode::kAnalytic) {
    OnePotentialSampleExpectedImprovementEvaluator ei_evaluator(*mock_gp_data.gaussian_process_ptr, mock_gp_data.best_so_far);
    OnePotentialSampleExpectedImprovementEvaluator::StateType ei_state(ei_evaluator, union_of_points.data(), num_being_sampled + 1, num_derivatives, nullptr);

    ei_optimized = ei_evaluator.ComputeExpectedImprovement(&ei_state);
    ei_evaluator.ComputeGradExpectedImprovement(&ei_state, grad_ei.data());

    ei_state.UpdateCurrentPoint(ei_evaluator, union_of_points_grid_search.data());
    ei_grid_search = ei_evaluator.ComputeExpectedImprovement(&ei_state);
  } else {
    max_int_steps = 10000000;
    tolerance_result = 3.0e-4;  // reduce b/c we cannot achieve full accuracy in the monte-carlo case
    // while still having this test run in a reasonable amt of time
    ExpectedImprovementEvaluator ei_evaluator(*mock_gp_data.gaussian_process_ptr, max_int_steps, mock_gp_data.best_so_far);
    ExpectedImprovementEvaluator::StateType ei_state(ei_evaluator, union_of_points.data(), num_being_sampled + 1, num_derivatives, normal_rng_vec.data());

    ei_optimized = ei_evaluator.ComputeExpectedImprovement(&ei_state);
    ei_evaluator.ComputeGradExpectedImprovement(&ei_state, grad_ei.data());

    ei_state.UpdateCurrentPoint(ei_evaluator, union_of_points_grid_search.data());
    ei_grid_search = ei_evaluator.ComputeExpectedImprovement(&ei_state);
  }

  printf("optimized EI: %.18E, grid_search_EI: %.18E\n", ei_optimized, ei_grid_search);
  printf("grad_EI: "); PrintMatrix(grad_ei.data(), 1, dim);

  if (ei_optimized < ei_grid_search) {
    ++total_errors;
  }

  current_errors = 0;
  for (const auto& entry : grad_ei) {
    if (!CheckDoubleWithinRelative(entry, 0.0, tolerance_result)) {
      ++current_errors;
    }
  }
  total_errors += current_errors;

  return total_errors;
}

OL_WARN_UNUSED_RESULT int ExpectedImprovementOptimizationSimplexTestCore(ExpectedImprovementEvaluationMode ei_mode) {
  using DomainType = SimplexIntersectTensorProductDomain;
  const int dim = 3;

  int total_errors = 0;
  int current_errors = 0;

  // gradient descent parameters
  const double gamma = 0.9;
  const double pre_mult = 0.02;
  const double max_relative_change = 0.99;
  const double tolerance = 1.0e-7;
  const int max_gradient_descent_steps = 1000;
  const int max_num_restarts = 10;
  const int num_multistarts = 20;
  GradientDescentParameters gd_params(num_multistarts, max_gradient_descent_steps, max_num_restarts, gamma, pre_mult, max_relative_change, tolerance);

  // grid search parameters
  int num_grid_search_points = 200000;

  // EI computation parameters
  int num_being_sampled = 0;
  int max_int_steps = 1000;

  // random number generators
  UniformRandomGenerator uniform_generator(314);
  boost::uniform_real<double> uniform_double_hyperparameter(0.05, 0.1);
  boost::uniform_real<double> uniform_double_lower_bound(0.11, 0.15);
  boost::uniform_real<double> uniform_double_upper_bound(0.3, 0.35);

  const int64_t pi_array[] = {314, 3141, 31415, 314159, 3141592, 31415926, 314159265, 3141592653, 31415926535, 314159265359};
  static const int kMaxNumThreads = 4;
  std::vector<NormalRNG> normal_rng_vec(kMaxNumThreads);
  for (int j = 0; j < kMaxNumThreads; ++j) {
    normal_rng_vec[j].SetExplicitSeed(pi_array[j]);
  }

  int num_sampled;
  if (ei_mode == ExpectedImprovementEvaluationMode::kAnalytic) {
    num_sampled = 20;  // need to keep this similar to the number of multistarts
  } else {
    num_sampled = 80;  // matters less here b/c we end up starting one multistart from the LHC-search optima
  }

  std::vector<double> noise_variance(num_sampled, 0.002);
  MockGaussianProcessPriorData<DomainType> mock_gp_data(SquareExponential(dim, 1.0, 1.0), noise_variance, dim, num_sampled);
  mock_gp_data.InitializeHyperparameters(uniform_double_hyperparameter, &uniform_generator);
  mock_gp_data.hyperparameters[0] = 0.8;
  mock_gp_data.InitializeDomain(uniform_double_lower_bound, uniform_double_upper_bound, &uniform_generator);
  mock_gp_data.InitializeGaussianProcess(&uniform_generator);

  // we will optimize over the expanded region
  std::vector<ClosedInterval> domain_bounds(mock_gp_data.domain_bounds);
  ExpandDomainBounds(2.2, &domain_bounds);
  // intersect domain with bounding box of unit simplex
  for (auto& interval : domain_bounds) {
    interval.min = std::fmax(interval.min, 0.0);
    interval.max = std::fmin(interval.max, 1.0);
  }
  DomainType domain(domain_bounds.data(), dim);

  // set up parallel experiments, if any
  if (ei_mode == ExpectedImprovementEvaluationMode::kAnalytic) {
    num_being_sampled = 0;
  } else {
    // using MC integration
    num_being_sampled = 2;
    max_int_steps = 1000;

    gd_params.max_num_steps = 600;
    gd_params.tolerance = 1.0e-5;
  }
  std::vector<double> points_being_sampled(dim*num_being_sampled);

  if (ei_mode == ExpectedImprovementEvaluationMode::kMonteCarlo) {
    // generate two non-trivial parallel samples
    // picking these randomly could place them in regions where EI is 0, which means errors in the computation would
    // likely be masked (making for a bad test)
    bool found_flag = false;
    for (int j = 0; j < num_being_sampled; ++j) {
      ComputeOptimalPointToSampleWithRandomStarts(*mock_gp_data.gaussian_process_ptr, gd_params, domain, points_being_sampled.data(), j, mock_gp_data.best_so_far, max_int_steps, kMaxNumThreads, &found_flag, &uniform_generator, normal_rng_vec.data(), points_being_sampled.data() + j*dim);
    }
    printf("setup complete, points_being_sampled:\n");
    PrintMatrixTrans(points_being_sampled.data(), num_being_sampled, dim);
  }

  std::vector<double> next_point(dim);

  // optimize EI
  bool found_flag = false;
  std::vector<double> grid_search_best_point(dim);
  ComputeOptimalPointToSampleViaLatinHypercubeSearch(*mock_gp_data.gaussian_process_ptr, domain, points_being_sampled.data(), num_grid_search_points, num_being_sampled, mock_gp_data.best_so_far, max_int_steps, kMaxNumThreads, &found_flag, &uniform_generator, normal_rng_vec.data(), grid_search_best_point.data());
  if (!found_flag) {
    ++total_errors;
  }

  if (ei_mode == ExpectedImprovementEvaluationMode::kAnalytic) {
    found_flag = false;
    ComputeOptimalPointToSampleWithRandomStarts(*mock_gp_data.gaussian_process_ptr, gd_params, domain, points_being_sampled.data(), num_being_sampled, mock_gp_data.best_so_far, max_int_steps, kMaxNumThreads, &found_flag, &uniform_generator, normal_rng_vec.data(), next_point.data());
    if (!found_flag) {
      ++total_errors;
    }
  } else {
    int num_multistarts_mc = 1;
    gd_params.num_multistarts = num_multistarts_mc;
    gd_params.max_num_steps = 1000;
    max_int_steps = 10000;
    found_flag = false;
    std::vector<double> initial_guesses(num_multistarts_mc*dim);
    std::copy(grid_search_best_point.begin(), grid_search_best_point.end(), initial_guesses.begin());

    ComputeOptimalPointToSampleViaMultistartGradientDescent(*mock_gp_data.gaussian_process_ptr, gd_params, domain, initial_guesses.data(), points_being_sampled.data(), num_multistarts_mc, num_being_sampled, mock_gp_data.best_so_far, max_int_steps, kMaxNumThreads, normal_rng_vec.data(), &found_flag, next_point.data());
    if (!found_flag) {
      ++total_errors;
    }
  }

  printf("next best point  : "); PrintMatrix(next_point.data(), 1, dim);
  printf("grid search point: "); PrintMatrix(grid_search_best_point.data(), 1, dim);

  // results
  double ei_optimized, ei_grid_search;
  std::vector<double> grad_ei(dim);

  // set up evaluators and state to check results
  std::vector<double> union_of_points((num_being_sampled+1)*dim);
  std::copy(next_point.begin(), next_point.end(), union_of_points.begin());
  std::copy(points_being_sampled.begin(), points_being_sampled.end(), union_of_points.begin() + dim);

  std::vector<double> union_of_points_grid_search((num_being_sampled+1)*dim);
  std::copy(grid_search_best_point.begin(), grid_search_best_point.end(), union_of_points_grid_search.begin());
  std::copy(points_being_sampled.begin(), points_being_sampled.end(), union_of_points_grid_search.begin() + dim);

  double tolerance_result = tolerance;
  int num_derivatives = 1;  // HACK HACK HACK. TODO(eliu): fix this when EI class properly supports q,p-EI (ADS-3094)
  if (ei_mode == ExpectedImprovementEvaluationMode::kAnalytic) {
    OnePotentialSampleExpectedImprovementEvaluator ei_evaluator(*mock_gp_data.gaussian_process_ptr, mock_gp_data.best_so_far);
    OnePotentialSampleExpectedImprovementEvaluator::StateType ei_state(ei_evaluator, union_of_points.data(), num_being_sampled + 1, num_derivatives, nullptr);

    ei_optimized = ei_evaluator.ComputeExpectedImprovement(&ei_state);
    ei_evaluator.ComputeGradExpectedImprovement(&ei_state, grad_ei.data());

    ei_state.UpdateCurrentPoint(ei_evaluator, union_of_points_grid_search.data());
    ei_grid_search = ei_evaluator.ComputeExpectedImprovement(&ei_state);
  } else {
    max_int_steps = 10000000;
    tolerance_result = 3.0e-4;  // reduce b/c we cannot achieve full accuracy in the monte-carlo case
    // while still having this test run in a reasonable amt of time
    ExpectedImprovementEvaluator ei_evaluator(*mock_gp_data.gaussian_process_ptr, max_int_steps, mock_gp_data.best_so_far);
    ExpectedImprovementEvaluator::StateType ei_state(ei_evaluator, union_of_points.data(), num_being_sampled + 1, num_derivatives, normal_rng_vec.data());

    ei_optimized = ei_evaluator.ComputeExpectedImprovement(&ei_state);
    ei_evaluator.ComputeGradExpectedImprovement(&ei_state, grad_ei.data());

    ei_state.UpdateCurrentPoint(ei_evaluator, union_of_points_grid_search.data());
    ei_grid_search = ei_evaluator.ComputeExpectedImprovement(&ei_state);
  }

  printf("optimized EI: %.18E, grid_search_EI: %.18E\n", ei_optimized, ei_grid_search);
  printf("grad_EI: "); PrintMatrix(grad_ei.data(), 1, dim);

  if (ei_optimized < ei_grid_search) {
    ++total_errors;
  }

  current_errors = 0;
  for (const auto& entry : grad_ei) {
    if (!CheckDoubleWithinRelative(entry, 0.0, tolerance_result)) {
      ++current_errors;
    }
  }
  total_errors += current_errors;

  return total_errors;
}

}  // end unnamed namespace

/*
  At the moment, this test is very bare-bones.  It checks:
  1) method succeeds
  2) points returned are all inside the specified domain
  3) points returned are not within epsilon of each other (i.e., distinct)
  4) result of gradient-descent optimization is *no worse* than result of a random search
  5) final grad EI is sufficiently small

  The test sets up a toy problem by repeatedly drawing from a GP with made-up hyperparameters.
  Then it runs EI optimization, attempting to sample 4 points simultaneously.
*/
int ExpectedImprovementOptimizationMultipleSamplesTest() {
  using DomainType = TensorProductDomain;
  const int dim = 3;

  int total_errors = 0;
  int current_errors = 0;

  // gradient descent parameters
  const double gamma = 0.9;
  const double pre_mult = 1.0;
  const double max_relative_change = 1.0;
  const double tolerance = 1.0e-5;
  const int max_gradient_descent_steps = 300;
  const int max_num_restarts = 10;
  const int num_multistarts = 20;
  GradientDescentParameters gd_params(num_multistarts, max_gradient_descent_steps, max_num_restarts, gamma, pre_mult, max_relative_change, tolerance);

  // number of simultaneous samples
  const int num_samples_to_generate = 4;

  // grid search parameters
  int num_grid_search_points = 10000;

  // EI computation parameters
  const int num_being_sampled = 0;
  std::vector<double> points_being_sampled(dim*num_being_sampled);
  int max_int_steps = 1000;

  // random number generators
  UniformRandomGenerator uniform_generator(314);
  boost::uniform_real<double> uniform_double_hyperparameter(0.4, 1.3);
  boost::uniform_real<double> uniform_double_lower_bound(-2.0, 0.5);
  boost::uniform_real<double> uniform_double_upper_bound(2.0, 3.5);

  const int64_t pi_array[] = {314, 3141, 31415, 314159, 3141592, 31415926, 314159265, 3141592653, 31415926535, 314159265359};
  static const int kMaxNumThreads = 4;
  std::vector<NormalRNG> normal_rng_vec(kMaxNumThreads);
  for (int j = 0; j < kMaxNumThreads; ++j) {
    normal_rng_vec[j].SetExplicitSeed(pi_array[j]);
  }

  const int num_sampled = 20;
  std::vector<double> noise_variance(num_sampled, 0.002);
  MockGaussianProcessPriorData<DomainType> mock_gp_data(SquareExponential(dim, 1.0, 1.0), noise_variance, dim, num_sampled, uniform_double_lower_bound, uniform_double_upper_bound, uniform_double_hyperparameter, &uniform_generator);

  // we will optimize over the expanded region
  std::vector<ClosedInterval> domain_bounds(mock_gp_data.domain_bounds);
  ExpandDomainBounds(1.5, &domain_bounds);
  DomainType domain(domain_bounds.data(), dim);

  std::vector<double> best_points_to_sample(dim*num_samples_to_generate);

  // optimize EI using grid search to set the baseline
  bool found_flag = false;
  std::vector<double> grid_search_best_point_set(dim*num_samples_to_generate);
  ComputeOptimalSetOfPointsToSample(*mock_gp_data.gaussian_process_ptr, gd_params, domain, points_being_sampled.data(), num_being_sampled, mock_gp_data.best_so_far, max_int_steps, kMaxNumThreads, true, num_grid_search_points, num_samples_to_generate, &found_flag, &uniform_generator, normal_rng_vec.data(), grid_search_best_point_set.data());
  if (!found_flag) {
    ++total_errors;
  }

  // optimize EI using gradient descent
  found_flag = false;
  ComputeOptimalSetOfPointsToSample(*mock_gp_data.gaussian_process_ptr, gd_params, domain, points_being_sampled.data(), num_being_sampled, mock_gp_data.best_so_far, max_int_steps, kMaxNumThreads, false, num_grid_search_points, num_samples_to_generate, &found_flag, &uniform_generator, normal_rng_vec.data(), best_points_to_sample.data());
  if (!found_flag) {
    ++total_errors;
  }

  // check points are in domain
  current_errors = CheckPointsInDomain(domain, best_points_to_sample.data(), num_samples_to_generate);
#ifdef OL_ERROR_PRINT
  if (current_errors != 0) {
    OL_ERROR_PRINTF("ERROR: points were not in domain!  points:\n");
    PrintMatrixTrans(best_points_to_sample.data(), num_samples_to_generate, dim);
    OL_ERROR_PRINTF("domain:\n");
    PrintDomainBounds(domain_bounds.data(), dim);
  }
#endif
  total_errors += current_errors;

  // check points are distinct; points within tolerance are considered non-distinct
  const double distinct_point_tolerance = 1.0e-5;
  current_errors = CheckPointsAreDistinct(best_points_to_sample.data(), num_samples_to_generate, dim, distinct_point_tolerance);
#ifdef OL_ERROR_PRINT
  if (current_errors != 0) {
    OL_ERROR_PRINTF("ERROR: points were not distinct!  points:\n");
    PrintMatrixTrans(best_points_to_sample.data(), num_samples_to_generate, dim);
  }
#endif
  total_errors += current_errors;

  // results
  double ei_optimized, ei_grid_search;
  std::vector<double> grad_ei(dim);

  // set up evaluators and state to check results
  std::vector<double> union_of_points((num_being_sampled+num_samples_to_generate)*dim);
  std::copy(best_points_to_sample.begin(), best_points_to_sample.end(), union_of_points.begin());
  std::copy(points_being_sampled.begin(), points_being_sampled.end(), union_of_points.begin() + dim*num_samples_to_generate);

  std::vector<double> union_of_points_grid_search((num_being_sampled+num_samples_to_generate)*dim);
  std::copy(grid_search_best_point_set.begin(), grid_search_best_point_set.end(), union_of_points_grid_search.begin());
  std::copy(points_being_sampled.begin(), points_being_sampled.end(), union_of_points_grid_search.begin() + dim*num_samples_to_generate);

  double tolerance_result = tolerance;
  {
    max_int_steps = 10000000;  // evaluate the final results with high accuracy
    tolerance_result = 3.0e-4;  // reduce b/c we cannot achieve full accuracy in the monte-carlo case
    // while still having this test run in a reasonable amt of time
    ExpectedImprovementEvaluator ei_evaluator(*mock_gp_data.gaussian_process_ptr, max_int_steps, mock_gp_data.best_so_far);
<<<<<<< HEAD
    int num_derivatives = 1;  // HACK HACK HACK. TODO(eliu): fix this when EI class properly supports q,p-EI
    ExpectedImprovementEvaluator::StateType ei_state(ei_evaluator, union_of_points.data(), num_being_sampled + 1, num_derivatives, normal_rng_vec.data());
=======
    int num_derivatives = 1;  // HACK HACK HACK. TODO(eliu): fix this when EI class properly supports q,p-EI (ADS-3094)
    ExpectedImprovementEvaluator::StateType ei_state(ei_evaluator, union_of_points.data(), num_to_sample + 1, num_derivatives, normal_rng_vec.data());
>>>>>>> 5007596d

    ei_optimized = ei_evaluator.ComputeExpectedImprovement(&ei_state);
    ei_evaluator.ComputeGradExpectedImprovement(&ei_state, grad_ei.data());

    ei_state.UpdateCurrentPoint(ei_evaluator, union_of_points_grid_search.data());
    ei_grid_search = ei_evaluator.ComputeExpectedImprovement(&ei_state);
  }

  printf("optimized EI: %.18E, grid_search_EI: %.18E\n", ei_optimized, ei_grid_search);
  printf("grad_EI: "); PrintMatrix(grad_ei.data(), 1, dim);

  if (ei_optimized < ei_grid_search) {
    ++total_errors;
  }

  current_errors = 0;
  for (const auto& entry : grad_ei) {
    if (!CheckDoubleWithinRelative(entry, 0.0, tolerance_result)) {
      ++current_errors;
    }
  }
  total_errors += current_errors;

  return total_errors;
}

int EvaluateEIAtPointListTest() {
  using DomainType = TensorProductDomain;
  const int dim = 3;

  int total_errors = 0;

  // grid search parameters
  int num_grid_search_points = 100000;

  // EI computation parameters
  int num_being_sampled = 0;
  int max_int_steps = 1000;

  // random number generators
  UniformRandomGenerator uniform_generator(314);
  boost::uniform_real<double> uniform_double_hyperparameter(0.4, 1.3);
  boost::uniform_real<double> uniform_double_lower_bound(-2.0, 0.5);
  boost::uniform_real<double> uniform_double_upper_bound(2.0, 3.5);

  const int64_t pi_array[] = {314, 3141, 31415, 314159, 3141592, 31415926, 314159265, 3141592653, 31415926535, 314159265359};
  static const int kMaxNumThreads = 4;
  std::vector<NormalRNG> normal_rng_vec(kMaxNumThreads);
  for (int j = 0; j < kMaxNumThreads; ++j) {
    normal_rng_vec[j].SetExplicitSeed(pi_array[j]);
  }

  int num_sampled = 20;  // arbitrary
  std::vector<double> noise_variance(num_sampled, 0.002);
  MockGaussianProcessPriorData<DomainType> mock_gp_data(SquareExponential(dim, 1.0, 1.0), noise_variance, dim, num_sampled, uniform_double_lower_bound, uniform_double_upper_bound, uniform_double_hyperparameter, &uniform_generator);

  // no parallel experiments
  num_being_sampled = 0;
  std::vector<double> points_being_sampled(dim*num_being_sampled);

  std::vector<double> next_point(dim);
  bool found_flag = false;
  std::vector<double> grid_search_best_point(dim);
  std::vector<double> function_values(num_grid_search_points);
  std::vector<double> initial_guesses(dim*num_grid_search_points);
  num_grid_search_points = mock_gp_data.domain_ptr->GenerateUniformPointsInDomain(num_grid_search_points, &uniform_generator, initial_guesses.data());

  EvaluateEIAtPointList(*mock_gp_data.gaussian_process_ptr, *mock_gp_data.domain_ptr, initial_guesses.data(), points_being_sampled.data(), num_grid_search_points, num_being_sampled, mock_gp_data.best_so_far, max_int_steps, kMaxNumThreads, &found_flag, normal_rng_vec.data(), function_values.data(), grid_search_best_point.data());
  if (!found_flag) {
    ++total_errors;
  }

  // find the max function_value and the index at which it occurs
  auto max_value_ptr = std::max_element(function_values.begin(), function_values.end());
  auto max_index = std::distance(function_values.begin(), max_value_ptr);

  // check that EvaluateEIAtPointList found the right point
  for (int i = 0; i < dim; ++i) {
    if (!CheckDoubleWithin(grid_search_best_point[i], initial_guesses[max_index*dim + i], 0.0)) {
      ++total_errors;
    }
  }

  // now check multi-threaded & single threaded give the same result
  {
    std::vector<double> grid_search_best_point_single_thread(dim);
    std::vector<double> function_values_single_thread(num_grid_search_points);
    int single_thread = 1;
    found_flag = false;
    EvaluateEIAtPointList(*mock_gp_data.gaussian_process_ptr, *mock_gp_data.domain_ptr, initial_guesses.data(), points_being_sampled.data(), num_grid_search_points, num_being_sampled, mock_gp_data.best_so_far, max_int_steps, single_thread, &found_flag, normal_rng_vec.data(), function_values_single_thread.data(), grid_search_best_point_single_thread.data());

    // check against multi-threaded result matches single
    for (int i = 0; i < dim; ++i) {
      if (!CheckDoubleWithin(grid_search_best_point[i], grid_search_best_point_single_thread[i], 0.0)) {
        ++total_errors;
      }
    }

    // check all function values match too
    for (int i = 0; i < num_grid_search_points; ++i) {
      if (!CheckDoubleWithin(function_values[i], function_values_single_thread[i], 0.0)) {
        ++total_errors;
      }
    }
  }

  return total_errors;
}

int ExpectedImprovementOptimizationTest(DomainTypes domain_type, ExpectedImprovementEvaluationMode ei_mode) {
  switch (domain_type) {
    case DomainTypes::kTensorProduct: {
      switch (ei_mode) {
        case ExpectedImprovementEvaluationMode::kAnalytic:
        case ExpectedImprovementEvaluationMode::kMonteCarlo: {
          return ExpectedImprovementOptimizationTestCore(ei_mode);
        }
        default: {
          OL_ERROR_PRINTF("%s: INVALID ei_mode choice: %d\n", OL_CURRENT_FUNCTION_NAME, ei_mode);
          return 1;
        }
      }  // end switch over ei_mode
    }  // end case kTensorProduct
    case DomainTypes::kSimplex: {
      switch (ei_mode) {
        case ExpectedImprovementEvaluationMode::kAnalytic:
        case ExpectedImprovementEvaluationMode::kMonteCarlo: {
          return ExpectedImprovementOptimizationSimplexTestCore(ei_mode);
        }
        default: {
          OL_ERROR_PRINTF("%s: INVALID ei_mode choice: %d\n", OL_CURRENT_FUNCTION_NAME, ei_mode);
          return 1;
        }
      }  // end switch over ei_mode
    }  // end case kSimplex
    default: {
      OL_ERROR_PRINTF("%s: INVALID domain_type choice: %d\n", OL_CURRENT_FUNCTION_NAME, domain_type);
      return 1;
    }
  }  // end switch over domain_type
}

}  // end namespace optimal_learning<|MERGE_RESOLUTION|>--- conflicted
+++ resolved
@@ -390,13 +390,8 @@
 
     NormalRNG normal_rng(3141);
     std::copy(current_point, current_point + dim_, union_of_points.data());
-<<<<<<< HEAD
-    int num_derivatives = 1;  // HACK HACK HACK. TODO(eliu): fix this when EI class properly supports q,p-EI
+    int num_derivatives = 1;  // HACK HACK HACK. TODO(eliu): fix this when EI class properly supports q,p-EI (ADS-3094)
     ExpectedImprovementEvaluator::StateType ei_state(ei_evaluator_, union_of_points.data(), num_being_sampled_ + 1, num_derivatives, &normal_rng);
-=======
-    int num_derivatives = 1;  // HACK HACK HACK. TODO(eliu): fix this when EI class properly supports q,p-EI (ADS-3094)
-    ExpectedImprovementEvaluator::StateType ei_state(ei_evaluator_, union_of_points.data(), num_to_sample_+1, num_derivatives, &normal_rng);
->>>>>>> 5007596d
     ei_evaluator_.ComputeGradExpectedImprovement(&ei_state, grad_EI_.data());
 
     if (gradients != nullptr) {
@@ -485,13 +480,8 @@
     }
     gradients_already_computed_ = true;
 
-<<<<<<< HEAD
-    int num_derivatives = 1;  // HACK HACK HACK. TODO(eliu): fix this when EI class properly supports q,p-EI
+    int num_derivatives = 1;  // HACK HACK HACK. TODO(eliu): fix this when EI class properly supports q,p-EI (ADS-3094)
     OnePotentialSampleExpectedImprovementEvaluator::StateType ei_state(ei_evaluator_, current_point, num_being_sampled_ + 1, num_derivatives, nullptr);
-=======
-    int num_derivatives = 1;  // HACK HACK HACK. TODO(eliu): fix this when EI class properly supports q,p-EI (ADS-3094)
-    OnePotentialSampleExpectedImprovementEvaluator::StateType ei_state(ei_evaluator_, current_point, num_to_sample_, num_derivatives, nullptr);
->>>>>>> 5007596d
     ei_evaluator_.ComputeGradExpectedImprovement(&ei_state, grad_EI_.data());
 
     if (gradients != nullptr) {
@@ -1456,13 +1446,8 @@
     tolerance_result = 3.0e-4;  // reduce b/c we cannot achieve full accuracy in the monte-carlo case
     // while still having this test run in a reasonable amt of time
     ExpectedImprovementEvaluator ei_evaluator(*mock_gp_data.gaussian_process_ptr, max_int_steps, mock_gp_data.best_so_far);
-<<<<<<< HEAD
-    int num_derivatives = 1;  // HACK HACK HACK. TODO(eliu): fix this when EI class properly supports q,p-EI
+    int num_derivatives = 1;  // HACK HACK HACK. TODO(eliu): fix this when EI class properly supports q,p-EI (ADS-3094)
     ExpectedImprovementEvaluator::StateType ei_state(ei_evaluator, union_of_points.data(), num_being_sampled + 1, num_derivatives, normal_rng_vec.data());
-=======
-    int num_derivatives = 1;  // HACK HACK HACK. TODO(eliu): fix this when EI class properly supports q,p-EI (ADS-3094)
-    ExpectedImprovementEvaluator::StateType ei_state(ei_evaluator, union_of_points.data(), num_to_sample + 1, num_derivatives, normal_rng_vec.data());
->>>>>>> 5007596d
 
     ei_optimized = ei_evaluator.ComputeExpectedImprovement(&ei_state);
     ei_evaluator.ComputeGradExpectedImprovement(&ei_state, grad_ei.data());
