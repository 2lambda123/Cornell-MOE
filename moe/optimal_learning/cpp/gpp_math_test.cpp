--- conflicted
+++ resolved
@@ -371,8 +371,6 @@
 };
 
 /*!\rst
-<<<<<<< HEAD
-=======
   Supports evaluating the expected improvement, ExpectedImprovementEvaluator::ComputeExpectedImprovement() and
   its gradient, ExpectedImprovementEvaluator::ComputeGradExpectedImprovement()
 
@@ -575,7 +573,6 @@
 };
 
 /*!\rst
->>>>>>> 160cbf08
   Pings gradients (spatial) of GP components (e.g., mean, variance, cholesky of variance) 50 times with randomly generated test cases
 
   \param
