--- conflicted
+++ resolved
@@ -836,29 +836,9 @@
          \* The NormalRNG object must already be seeded.  If multithreaded computation is used for EI, then every state object
          must have a different NormalRNG (different seeds, not just different objects).
   \endrst*/
-<<<<<<< HEAD
   ExpectedImprovementState(const EvaluatorType& ei_evaluator, double const * restrict points_to_sample,
                            double const * restrict points_being_sampled, int num_to_sample_in,
-                           int num_being_sampled_in, bool configure_for_gradients, NormalRNG * normal_rng_in);
-=======
-  ExpectedImprovementState(const EvaluatorType& ei_evaluator, double const * restrict points_to_sample, double const * restrict points_being_sampled, int num_to_sample_in, int num_being_sampled_in, bool configure_for_gradients, NormalRNGInterface * normal_rng_in)
-      : dim(ei_evaluator.dim()),
-        num_to_sample(num_to_sample_in),
-        num_being_sampled(num_being_sampled_in),
-        num_derivatives(configure_for_gradients ? num_to_sample : 0),
-        num_union(num_to_sample + num_being_sampled),
-        union_of_points(BuildUnionOfPoints(points_to_sample, points_being_sampled, num_to_sample, num_being_sampled, dim)),
-        points_to_sample_state(*ei_evaluator.gaussian_process(), union_of_points.data(), num_union, num_derivatives),
-        normal_rng(normal_rng_in),
-        to_sample_mean(num_union),
-        grad_mu(dim*num_derivatives),
-        cholesky_to_sample_var(Square(num_union)),
-        grad_chol_decomp(dim*Square(num_union)*num_derivatives),
-        EI_this_step_from_var(num_union),
-        aggregate(dim*num_derivatives),
-        normals(num_union) {
-  }
->>>>>>> 143a41c8
+                           int num_being_sampled_in, bool configure_for_gradients, NormalRNGInterface * normal_rng_in);
 
   ExpectedImprovementState(ExpectedImprovementState&& other);
 
@@ -1095,17 +1075,11 @@
   /*!\rst
     Constructor wrapper to match the signature of the ctor for ExpectedImprovementState().
   \endrst*/
-<<<<<<< HEAD
   OnePotentialSampleExpectedImprovementState(const EvaluatorType& ei_evaluator,
                                              double const * restrict points_to_sample,
                                              double const * restrict OL_UNUSED(points_being_sampled),
                                              int OL_UNUSED(num_to_sample_in), int OL_UNUSED(num_being_sampled_in),
-                                             bool configure_for_gradients, NormalRNG * OL_UNUSED(normal_rng_in));
-=======
-  OnePotentialSampleExpectedImprovementState(const EvaluatorType& ei_evaluator, double const * restrict points_to_sample, double const * restrict OL_UNUSED(points_being_sampled), int OL_UNUSED(num_to_sample_in), int OL_UNUSED(num_being_sampled_in), bool configure_for_gradients, NormalRNGInterface * OL_UNUSED(normal_rng_in))
-      : OnePotentialSampleExpectedImprovementState(ei_evaluator, points_to_sample, configure_for_gradients) {
-  }
->>>>>>> 143a41c8
+                                             bool configure_for_gradients, NormalRNGInterface * OL_UNUSED(normal_rng_in));
 
   OnePotentialSampleExpectedImprovementState(OnePotentialSampleExpectedImprovementState&& other);
 
