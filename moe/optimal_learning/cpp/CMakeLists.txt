--- conflicted
+++ resolved
@@ -289,21 +289,6 @@
             COMMAND CC=${GPU_CC} CXX=${GPU_CXX} cmake ${CMAKE_SOURCE_DIR}/gpu/
             COMMAND make
             )
-<<<<<<< HEAD
-        else()
-            add_custom_target(
-                GPU_FOLDER
-                WORKING_DIRECTORY ${CMAKE_BINARY_DIR}
-                COMMAND mkdir ${CMAKE_BINARY_DIR}/gpu/
-                )
-            add_custom_target(
-                GPU_LIB
-                DEPENDS GPU_FOLDER
-                WORKING_DIRECTORY ${CMAKE_BINARY_DIR}/gpu/
-                COMMAND CC=${GPU_CC} CXX=${GPU_CXX} cmake ${CMAKE_SOURCE_DIR}/gpu/
-                COMMAND make
-                )
-=======
     else()
         add_custom_target(
             GPU_FOLDER
@@ -317,7 +302,6 @@
             COMMAND CC=${GPU_CC} CXX=${GPU_CXX} cmake ${CMAKE_SOURCE_DIR}/gpu/
             COMMAND make
             )
->>>>>>> 4f15598a
     endif()
 endif()
 
