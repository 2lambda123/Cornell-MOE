/*!
  \file gpp_knowledge_gradient_optimization.cpp
  \rst
\endrst*/


#include "gpp_knowledge_gradient_optimization.hpp"
#include "gpp_knowledge_gradient_inner_optimization.hpp"

#include <cmath>

#include <memory>

#include <stdlib.h>

#include "gpp_common.hpp"
#include "gpp_domain.hpp"
#include "gpp_logging.hpp"
#include "gpp_math.hpp"
#include "gpp_optimizer_parameters.hpp"

namespace optimal_learning {

template <typename DomainType>
KnowledgeGradientEvaluator<DomainType>::KnowledgeGradientEvaluator(const GaussianProcess& gaussian_process_in,
                                                       double const * discrete_pts,
                                                       int num_pts,
                                                       int num_mc_iterations,
                                                       const DomainType& domain,
                                                       const GradientDescentParameters& optimizer_parameters,
                                                       double best_so_far)
    : dim_(gaussian_process_in.dim()),
      num_mc_iterations_(num_mc_iterations),
      best_so_far_(best_so_far),
      optimizer_parameters_(optimizer_parameters.num_multistarts, optimizer_parameters.max_num_steps,
                            optimizer_parameters.max_num_restarts, optimizer_parameters.num_steps_averaged,
                            optimizer_parameters.gamma, optimizer_parameters.pre_mult,
                            optimizer_parameters.max_relative_change, optimizer_parameters.tolerance),
      domain_(domain),
      gaussian_process_(&gaussian_process_in),
      discrete_pts_(discrete_points(discrete_pts, num_pts)),
      num_pts_(num_pts),
      to_sample_mean_(mean_value_discrete(discrete_pts, num_pts)),
      train_discrete_(train_sample(discrete_pts, num_pts, nullptr, 0)){
}

/*!\rst
  Compute Knowledge Gradient
  This version requires the discretization of A (the feasibe domain).
  The discretization usually is: some set + points previous sampled + points being sampled + points to sample
\endrst*/
template <typename DomainType>
double KnowledgeGradientEvaluator<DomainType>::ComputeKnowledgeGradient(StateType * kg_state) const {
    int num_union = kg_state->num_union;
    int num_gradients_to_sample = kg_state->num_gradients_to_sample;

    std::copy(to_sample_mean_.data(), to_sample_mean_.data() + num_pts_, kg_state->to_sample_mean_.data());
    gaussian_process_->ComputeMeanOfAdditionalPoints(kg_state->union_of_points.data(), num_union, nullptr, 0,
                                                     kg_state->to_sample_mean_.data()+num_pts_);

    gaussian_process_->ComputeVarianceOfPoints(&(kg_state->points_to_sample_state), kg_state->gradients.data(),
                                               num_gradients_to_sample, kg_state->cholesky_to_sample_var.data());

    // copy the variance of the num_union * num_union (the variance of the pints to sample + points being sampled)
    // to the computation of q-KG, doing this way includes the current points to the discretized A.
    for (int i = 0; i < num_union; i++){
        for (int j = 0; j < 1+num_gradients_to_sample; ++j){
            for (int col = 0; col < num_union; ++col){
                int row = i*(1+num_gradients_to_sample)+j;
                kg_state->inverse_cholesky_covariance[row + (num_pts_ + col) * num_union * (1+num_gradients_to_sample)] =
                kg_state->cholesky_to_sample_var[row + col*(1+num_gradients_to_sample) * num_union * (1+num_gradients_to_sample)];
            }
        }
    }

    //Adding the variance of measurement noise to the covariance matrix
    for (int i = 0;i < num_union; i++){
        for (int j = 0; j < 1+num_gradients_to_sample; ++j){
            int row = i*(1+num_gradients_to_sample)+j;
            kg_state->cholesky_to_sample_var[row+row*num_union*(1+num_gradients_to_sample)] += gaussian_process_->noise_variance()[j] + 1e-8;
        }
    }

    int leading_minor_index = ComputeCholeskyFactorL(num_union*(1+num_gradients_to_sample), kg_state->cholesky_to_sample_var.data());
    if (unlikely(leading_minor_index != 0)) {
        OL_THROW_EXCEPTION(SingularMatrixException,
        "GP-Variance matrix singular. Check for duplicate points_to_sample/being_sampled or points_to_sample/being_sampled duplicating points_sampled with 0 noise.",
        kg_state->cholesky_to_sample_var.data(), num_union*(1+num_gradients_to_sample), leading_minor_index);
    }
    ZeroUpperTriangle(num_union*(1+num_gradients_to_sample), kg_state->cholesky_to_sample_var.data());

    // matrix: (p+q) * N
    gaussian_process_->ComputeCovarianceOfPoints(&(kg_state->points_to_sample_state), discrete_pts_.data(), num_pts_,
                                                 nullptr, 0, true, train_discrete_.data(), kg_state->inverse_cholesky_covariance.data());

    TriangularMatrixMatrixSolve(kg_state->cholesky_to_sample_var.data(), 'N',
                                num_union*(1+num_gradients_to_sample), num_pts_+num_union, num_union*(1+num_gradients_to_sample),
                                kg_state->inverse_cholesky_covariance.data());

    double best_posterior = best_so_far_;
    for (int j = 0; j < num_union; ++j){
        if (kg_state->to_sample_mean_[num_pts_+j] < best_posterior){
            best_posterior = kg_state->to_sample_mean_[num_pts_+j];
        }
    }

    double aggregate = 0.0;
    for (int i = 0; i < num_mc_iterations_; ++i) {
        double improvement_this_step = -INFINITY;
        for (int j = 0; j < num_union*(1+num_gradients_to_sample); ++j) {
            kg_state->normals[j] = (*(kg_state->normal_rng))();
        }
        // compute KG_this_step_from_far = cholesky * normals   as  KG = cholesky * normal
        // b/c normals currently held in KG_this_step_from_var

        GeneralMatrixVectorMultiply(kg_state->inverse_cholesky_covariance.data(), 'T',
                                    kg_state->normals.data(), 1.0, 0.0,
                                    num_union*(1+num_gradients_to_sample),
                                    num_pts_+num_union,
                                    num_union*(1+num_gradients_to_sample),
                                    kg_state->KG_this_step_from_var.data());

        int winner_so_far = -1;
        for (int j = 0; j < num_pts_+num_union; ++j) {
          double KG_total = best_posterior - (kg_state->to_sample_mean_[j] + kg_state->KG_this_step_from_var[j]);
          if (KG_total > improvement_this_step) {
              improvement_this_step = KG_total;
              winner_so_far = j;
          }
        }

        bool found_flag = false;
        if (winner_so_far < num_pts_) {
             ComputeOptimalFuturePosteriorMean(*gaussian_process_, kg_state->normals.data(), kg_state->union_of_points.data(), num_union,
                                               kg_state->gradients.data(), num_gradients_to_sample, kg_state->cholesky_to_sample_var.data(),
                                               kg_state->train_sample.data(), optimizer_parameters_, domain_,
                                               discrete_pts_.data() + winner_so_far*dim_,
                                               &found_flag, kg_state->best_point.data());
        }
        else{
             ComputeOptimalFuturePosteriorMean(*gaussian_process_, kg_state->normals.data(), kg_state->union_of_points.data(), num_union,
                                               kg_state->gradients.data(), num_gradients_to_sample, kg_state->cholesky_to_sample_var.data(),
                                               kg_state->train_sample.data(), optimizer_parameters_, domain_,
                                               kg_state->union_of_points.data() + (winner_so_far-num_pts_)*dim_,
                                               &found_flag, kg_state->best_point.data());
        }
        double best_mean = 0;
        gaussian_process_->ComputeMeanOfAdditionalPoints(kg_state->best_point.data(), 1, nullptr, 0, &best_mean);
        gaussian_process_->ComputeCovarianceOfPoints(&(kg_state->points_to_sample_state), kg_state->best_point.data(), 1,
                                                     nullptr, 0, false, nullptr, kg_state->chol_inverse_cov.data());

        TriangularMatrixMatrixSolve(kg_state->cholesky_to_sample_var.data(), 'N', num_union*(1+num_gradients_to_sample), 1,
                                    num_union*(1+num_gradients_to_sample), kg_state->chol_inverse_cov.data());
        GeneralMatrixVectorMultiply(kg_state->chol_inverse_cov.data(), 'T',
                                    kg_state->normals.data(), 1.0, 1.0,
                                    num_union*(1+num_gradients_to_sample),
                                    1, num_union*(1+num_gradients_to_sample),
                                    &best_mean);

        aggregate += best_posterior - best_mean;
        //aggregate += improvement_this_step;
    }
    return aggregate/static_cast<double>(num_mc_iterations_);
}

/*!\rst
  Computes gradient of KG (see KnowledgeGradientEvaluator::ComputeGradKnowledgeGradient) wrt points_to_sample (stored in
  ``union_of_points[0:num_to_sample]``).

  Mechanism is similar to the computation of KG, where points' contributions to the gradient are thrown out of their
  corresponding ``improvement <= 0.0``.

  Thus ``\nabla(\mu)`` only contributes when the ``winner`` (point w/best improvement this iteration) is the current point.
  That is, the gradient of ``\mu`` at ``x_i`` wrt ``x_j`` is 0 unless ``i == j`` (and only this result is stored in
  ``kg_state->grad_mu``).  The interaction with ``kg_state->grad_chol_decomp`` is harder to know a priori (like with
  ``grad_mu``) and has a more complex structure (rank 3 tensor), so the derivative wrt ``x_j`` is computed fully, and
  the relevant submatrix (indexed by the current ``winner``) is accessed each iteration.

  .. Note:: comments here are copied to _compute_grad_knowledge_gradient_monte_carlo() in python_version/knowledge_gradient.py
\endrst*/
template <typename DomainType>
void KnowledgeGradientEvaluator<DomainType>::ComputeGradKnowledgeGradient(StateType * kg_state, double * restrict grad_KG) const {
    const int num_union = kg_state->num_union;
    int num_gradients_to_sample = kg_state->num_gradients_to_sample;
    printf("1 %d\n", num_pts_);

    for (int i=0; i<num_pts_;++i){
        for (int j =0; j<dim_; ++j){
             printf("discrete pts %f \n", discrete_pts_[j+i*dim_]);
        }
    }

    std::copy(to_sample_mean_.data(), to_sample_mean_.data() + num_pts_, kg_state->to_sample_mean_.data());
    for (int i=0; i<num_pts_;++i){
        printf("sample mean %f ", kg_state->to_sample_mean_[i]);
    }
    gaussian_process_->ComputeMeanOfAdditionalPoints(kg_state->union_of_points.data(), num_union, nullptr, 0,
                                                     kg_state->to_sample_mean_.data() + num_pts_);
    printf("1.1\n");

    std::vector<double> grad_mu_temp(dim_*(kg_state->num_to_sample)*(1+num_gradients_to_sample), 0.0);
    gaussian_process_->ComputeGradMeanOfPoints(kg_state->points_to_sample_state, grad_mu_temp.data());
    printf("1.2\n");
    for (int i = 0; i < kg_state->num_to_sample; ++i){
        for (int d = 0; d < dim_; ++d){
            kg_state->grad_mu[d + i*dim_] = grad_mu_temp[d + i*(1+num_gradients_to_sample)*dim_];
        }
    }
    printf("2\n");

    gaussian_process_->ComputeVarianceOfPoints(&(kg_state->points_to_sample_state), kg_state->gradients.data(),
                                               kg_state->num_gradients_to_sample, kg_state->cholesky_to_sample_var.data());

    // copy the variance of the num_union * num_union (the variance of the pints to sample + points being sampled)
    // to the computation of q-KG, doing this way includes the current points to the discretized A.
    for (int i = 0; i < num_union; i++){
        for (int j = 0; j < 1+num_gradients_to_sample; ++j){
            for (int col = 0; col < num_union; ++col){
                int row = i*(1+num_gradients_to_sample)+j;
                kg_state->inverse_cholesky_covariance[row + (num_pts_ + col) * num_union * (1+num_gradients_to_sample)] =
                kg_state->cholesky_to_sample_var[row + col*(1+num_gradients_to_sample) * num_union * (1+num_gradients_to_sample)];
            }
        }
    }
    printf("3\n");

    //Adding the variance of measurement noise to the covariance matrix
    for (int i = 0;i < num_union; i++){
        for (int j = 0; j < 1+num_gradients_to_sample; ++j){
            int row = i*(1+num_gradients_to_sample)+j;
            kg_state->cholesky_to_sample_var[row+row*num_union*(1+num_gradients_to_sample)] += gaussian_process_->noise_variance()[j] + 1e-8;
        }
    }
    printf("4\n");

    for (int d = 0; d<dim_; ++d){
        for (int index=0; index < num_union*(1+num_gradients_to_sample); ++index){
            printf("point, dim %d, index %d, %f", d, index, kg_state->union_of_points[d+dim_*index]);
        }
        printf("\n");
    }

    for (int row =0 ; row < num_union*(1+num_gradients_to_sample); ++row){
        for (int col =0; col<num_union*(1+num_gradients_to_sample); ++col){
            printf("var, row %d, col %d, %f", row, col, kg_state->cholesky_to_sample_var[row+col*num_union*(1+num_gradients_to_sample)]);
        }
        printf("\n");
    }

    for (int d = 0; d<dim_; ++d){
        for (int index=0; index < num_union*(1+num_gradients_to_sample); ++index){
            printf("point, dim %d, index %d, %f", d, index, kg_state->union_of_points[d+dim_*index]);
        }
        printf("\n");
    }

    for (int row =0 ; row < num_union*(1+num_gradients_to_sample); ++row){
        for (int col =0; col<num_union*(1+num_gradients_to_sample); ++col){
            printf("var, row %d, col %d, %f", row, col, kg_state->cholesky_to_sample_var[row+col*num_union*(1+num_gradients_to_sample)]);
        }
        printf("\n");
    }

    // compute the D_q: the cholesky factor of the variance of the "points to sample" with noise.
    int leading_minor_index = ComputeCholeskyFactorL(num_union*(1+num_gradients_to_sample), kg_state->cholesky_to_sample_var.data());
    if (unlikely(leading_minor_index != 0)) {
        OL_THROW_EXCEPTION(SingularMatrixException,
        "GP-Variance matrix singular. Check for duplicate points_to_sample/being_sampled or points_to_sample/being_sampled duplicating points_sampled with 0 noise.",
        kg_state->cholesky_to_sample_var.data(), num_union*(1+num_gradients_to_sample), leading_minor_index);
    }

    ZeroUpperTriangle(num_union*(1+num_gradients_to_sample), kg_state->cholesky_to_sample_var.data());

    gaussian_process_->ComputeCovarianceOfPoints(&(kg_state->points_to_sample_state),
                                                 discrete_pts_.data(), num_pts_, nullptr, 0, true, train_discrete_.data(),
                                                 kg_state->inverse_cholesky_covariance.data());
<<<<<<< HEAD
    // compute the grad of chol among points to sample.
    gaussian_process_->ComputeGradCholeskyVarianceOfPoints(&(kg_state->points_to_sample_state),
                                                            kg_state->cholesky_to_sample_var.data(),
                                                            kg_state->grad_chol_decomp.data());
=======

    // compute the grad of chol among points to sample.

    gaussian_process_->ComputeGradCholeskyVarianceOfPoints(&(kg_state->points_to_sample_state),
                                                           kg_state->cholesky_to_sample_var.data(),
                                                           kg_state->grad_chol_decomp.data());
>>>>>>> 1f047c4b

    TriangularMatrixMatrixSolve(kg_state->cholesky_to_sample_var.data(), 'N',
                                num_union*(1+num_gradients_to_sample), num_pts_+num_union, num_union*(1+num_gradients_to_sample),
                                kg_state->inverse_cholesky_covariance.data());

    int winner_so_far = -1;
    double best_posterior = best_so_far_;
    for (int j = 0; j < num_union; ++j){
        if (kg_state->to_sample_mean_[num_pts_+j]<best_posterior){
            winner_so_far = j;
            best_posterior = kg_state->to_sample_mean_[num_pts_+j];
        }
    }

    std::fill(kg_state->aggregate.begin(), kg_state->aggregate.end(), 0.0);
    /*
    if (winner_so_far >= 0 && winner_so_far < kg_state->num_to_sample){
        for (int k = 0; k < dim_; ++k) {
            kg_state->aggregate[winner_so_far*dim_ + k] += num_mc_iterations_ * kg_state->grad_mu[winner_so_far*dim_ + k];
        }
    }
    */

    for (int i = 0; i < num_mc_iterations_; ++i) {
        //double *norm = new double[num_union*(1+num_gradients_to_sample)]();
        for (int j = 0; j < num_union*(1+num_gradients_to_sample); ++j) {
            //norm[j] = (*(kg_state->normal_rng))();
            kg_state->normals[j] = (*(kg_state->normal_rng))();//norm[j];
        }
        // compute KG_this_step_from_far = cholesky * normals   as  KG = inverse_cholesky_covariance^T * normal
        GeneralMatrixVectorMultiply(kg_state->inverse_cholesky_covariance.data(), 'T',
                                    kg_state->normals.data(),
                                    1.0, 0.0, num_union*(1+num_gradients_to_sample),
                                    num_pts_+num_union,
                                    num_union*(1+num_gradients_to_sample),
                                    kg_state->KG_this_step_from_var.data());

        //delete[] norm;
        double improvement_this_step = -INFINITY;
        int winner = num_pts_ + num_union + 1;  // an out of-bounds initial value
        for (int j = 0; j < num_pts_+num_union; ++j) {
            double KG_total = best_posterior - (kg_state->to_sample_mean_[j] + kg_state->KG_this_step_from_var[j]);
            if (KG_total > improvement_this_step) {
                improvement_this_step = KG_total;
                winner = j;
            }
        }
<<<<<<< HEAD
        printf("previous best point %f\n", improvement_this_step);
=======
>>>>>>> 1f047c4b
        /*
        if (winner >= num_pts_ && winner < num_pts_+kg_state->num_to_sample) {
            for (int k = 0; k < dim_; ++k) {
                kg_state->aggregate[(winner-num_pts_)*dim_ + k] -= kg_state->grad_mu[(winner-num_pts_)*dim_ + k];
            }
        }
        */

        bool found_flag = false;
        if (winner < num_pts_) {
             ComputeOptimalFuturePosteriorMean(*gaussian_process_, kg_state->normals.data(), kg_state->union_of_points.data(), num_union,
                                               kg_state->gradients.data(), num_gradients_to_sample, kg_state->cholesky_to_sample_var.data(),
                                               kg_state->train_sample.data(), optimizer_parameters_, domain_,
                                               discrete_pts_.data() + winner*dim_,
                                               &found_flag, kg_state->best_point.data());
        }
        else{
             ComputeOptimalFuturePosteriorMean(*gaussian_process_, kg_state->normals.data(), kg_state->union_of_points.data(), num_union,
                                               kg_state->gradients.data(), num_gradients_to_sample, kg_state->cholesky_to_sample_var.data(),
                                               kg_state->train_sample.data(), optimizer_parameters_, domain_,
                                               kg_state->union_of_points.data() + (winner-num_pts_)*dim_,
                                               &found_flag, kg_state->best_point.data());
        }
        for (int d=0; d<dim_; ++d){
            printf("best point, dim %d, %f", d, kg_state->best_point[d]);
        }
        printf("\n");
<<<<<<< HEAD
        double best_mean = 0;
        gaussian_process_->ComputeMeanOfAdditionalPoints(kg_state->best_point.data(), 1, nullptr, 0, &best_mean);
=======
        //double best_mean = 0;
        //gaussian_process_->ComputeMeanOfAdditionalPoints(kg_state->best_point.data(), 1, nullptr, 0, &best_mean);
>>>>>>> 1f047c4b
        gaussian_process_->ComputeCovarianceOfPoints(&(kg_state->points_to_sample_state), kg_state->best_point.data(), 1,
                                                     nullptr, 0, false, nullptr, kg_state->chol_inverse_cov.data());

        gaussian_process_->ComputeGradInverseCholeskyCovarianceOfPoints(&(kg_state->points_to_sample_state),
<<<<<<< HEAD
                                                                        kg_state->cholesky_to_sample_var.data(),
                                                                        kg_state->grad_chol_decomp.data(),
                                                                        kg_state->chol_inverse_cov.data(),
                                                                        kg_state->best_point.data(), 1, false, nullptr,
                                                                        kg_state->grad_chol_inverse_cov.data());
        for (int index=0; index<num_union*(1+num_gradients_to_sample);++index){
            printf("normal, index %d, %f", index, kg_state->normals[index]);
        }
        printf("\n");

=======
                                                                      kg_state->cholesky_to_sample_var.data(),
                                                                      kg_state->grad_chol_decomp.data(),
                                                                      kg_state->chol_inverse_cov.data(),
                                                                      kg_state->best_point.data(), 1, false, nullptr,
                                                                      kg_state->grad_chol_inverse_cov.data());
        for (int d =0; d<dim_; ++d){
            for (int index=0; index<num_union*(1+num_gradients_to_sample);++index){
                printf("grad_inverse_cov, dim %d, index %d, %f", d, index, kg_state->grad_chol_inverse_cov[d+index*dim_]);
            }
            printf("\n");
        }
        /*
>>>>>>> 1f047c4b
        TriangularMatrixMatrixSolve(kg_state->cholesky_to_sample_var.data(), 'N', num_union*(1+num_gradients_to_sample), 1,
                                    num_union*(1+num_gradients_to_sample), kg_state->chol_inverse_cov.data());

        GeneralMatrixVectorMultiply(kg_state->chol_inverse_cov.data(), 'T',
                                    kg_state->normals.data(), 1.0, 1.0,
                                    num_union*(1+num_gradients_to_sample),
                                    1, num_union*(1+num_gradients_to_sample),
                                    &best_mean);
<<<<<<< HEAD
        printf("after best point %f\n", (best_posterior-best_mean));
=======
        */
>>>>>>> 1f047c4b
        // int winner = 0;
        // let L_{d,i,j,k} = grad_chol_decomp, d over dim_, i, j over num_union, k over num_to_sample
        // we want to compute: agg_dx_{d,k} = L_{d,i,j=winner,k} * normals_i
        // TODO(GH-92): Form this as one GeneralMatrixVectorMultiply() call by storing data as L_{d,i,k,j} if it's faster.
        double const * restrict grad_chol_decomp_winner_block = kg_state->grad_chol_inverse_cov.data();
        // kg_state->grad_chol_decomp.data() + winner*dim_*num_union*(1+num_gradients_to_sample);
        for (int k = 0; k < kg_state->num_to_sample; ++k) {
            GeneralMatrixVectorMultiply(grad_chol_decomp_winner_block, 'N', kg_state->normals.data(), -1.0, 1.0,
                                        dim_, num_union*(1+num_gradients_to_sample), dim_, kg_state->aggregate.data() + k*dim_);
            grad_chol_decomp_winner_block += dim_*num_union*(1+num_gradients_to_sample);
        }
    }  // end for i: num_mc_iterations_

    for (int k = 0; k < kg_state->num_to_sample*dim_; ++k) {
        grad_KG[k] = kg_state->aggregate[k]/static_cast<double>(num_mc_iterations_);
    }
}

template class KnowledgeGradientEvaluator<TensorProductDomain>;
template class KnowledgeGradientEvaluator<SimplexIntersectTensorProductDomain>;

template <typename DomainType>
void KnowledgeGradientState<DomainType>::SetCurrentPoint(const EvaluatorType& kg_evaluator,
                                             double const * restrict points_to_sample) {
  // update points_to_sample in union_of_points
  std::copy(points_to_sample, points_to_sample + num_to_sample*dim, union_of_points.data());

  // evaluate derived quantities for the GP
  points_to_sample_state.SetupState(*kg_evaluator.gaussian_process(), union_of_points.data(),
                                    num_union, num_gradients_to_sample, num_derivatives);
}

template <typename DomainType>
KnowledgeGradientState<DomainType>::KnowledgeGradientState(const EvaluatorType& kg_evaluator, double const * restrict points_to_sample,
                                               double const * restrict points_being_sampled, int num_to_sample_in, int num_being_sampled_in, int num_pts_in,
                                               int const * restrict gradients_in, int num_gradients_in, bool configure_for_gradients, NormalRNGInterface * normal_rng_in)
    : dim(kg_evaluator.dim()),
      num_to_sample(num_to_sample_in),
      num_being_sampled(num_being_sampled_in),
      num_derivatives(configure_for_gradients ? num_to_sample : 0),
      num_union(num_to_sample + num_being_sampled),
      num_pts(num_pts_in),
      gradients(gradients_in, gradients_in+num_gradients_in),
      num_gradients_to_sample(num_gradients_in),
      union_of_points(BuildUnionOfPoints(points_to_sample, points_being_sampled, num_to_sample, num_being_sampled, dim)),
      points_to_sample_state(*kg_evaluator.gaussian_process(), union_of_points.data(), num_union, gradients_in, num_gradients_in, num_derivatives),
      normal_rng(normal_rng_in),
      cholesky_to_sample_var(Square(num_union*(1+num_gradients_to_sample))),
      inverse_cholesky_covariance(num_union*(1+num_gradients_to_sample)*(num_pts+num_union)),
      grad_chol_decomp(dim*Square(num_union*(1+num_gradients_to_sample))*num_derivatives),
      to_sample_mean_(num_pts+num_union),
      grad_mu(dim*num_derivatives),
      KG_this_step_from_var(num_pts+num_union),
      aggregate(dim*num_derivatives),
      normals(num_union*(1+num_gradients_to_sample)),
      best_point(dim),
      chol_inverse_cov(num_union*(1+num_gradients_to_sample)),
      grad_chol_inverse_cov(dim*num_union*(1+num_gradients_to_sample)*num_derivatives),
      train_sample(kg_evaluator.train_sample(union_of_points.data(), num_union, gradients_in, num_gradients_in)) {
}

template <typename DomainType>
KnowledgeGradientState<DomainType>::KnowledgeGradientState(KnowledgeGradientState&& OL_UNUSED(other)) = default;

template <typename DomainType>
void KnowledgeGradientState<DomainType>::SetupState(const EvaluatorType& kg_evaluator,
                                        double const * restrict points_to_sample) {
  if (unlikely(dim != kg_evaluator.dim())) {
    OL_THROW_EXCEPTION(InvalidValueException<int>, "Evaluator's and State's dim do not match!", dim, kg_evaluator.dim());
  }

  // update quantities derived from points_to_sample
  SetCurrentPoint(kg_evaluator, points_to_sample);
}

template struct KnowledgeGradientState<TensorProductDomain>;
template struct KnowledgeGradientState<SimplexIntersectTensorProductDomain>;

PosteriorMeanEvaluator::PosteriorMeanEvaluator(
    const GaussianProcess& gaussian_process_in)
    : dim_(gaussian_process_in.dim()),
      gaussian_process_(&gaussian_process_in) {
}

/*!\rst
  Uses analytic formulas to compute EI when ``num_to_sample = 1`` and ``num_being_sampled = 0`` (occurs only in 1,0-EI).
  In this case, the single-parameter (posterior) GP is just a Gaussian.  So the integral in EI (previously eval'd with MC)
  can be computed 'exactly' using high-accuracy routines for the pdf & cdf of a Gaussian random variable.
  See Ginsbourger, Le Riche, and Carraro.
\endrst*/
double PosteriorMeanEvaluator::ComputePosteriorMean(StateType * ps_state) const {
  double to_sample_mean;
  gaussian_process_->ComputeMeanOfPoints(ps_state->points_to_sample_state, &to_sample_mean);

  return -to_sample_mean;
}

/*!\rst
  Differentiates OnePotentialSampleExpectedImprovementEvaluator::ComputeExpectedImprovement wrt
  ``points_to_sample`` (which is just ONE point; i.e., 1,0-EI).
  Again, this uses analytic formulas in terms of the pdf & cdf of a Gaussian since the integral in EI (and grad EI)
  can be evaluated exactly for this low dimensional case.
  See Ginsbourger, Le Riche, and Carraro.
\endrst*/
void PosteriorMeanEvaluator::ComputeGradPosteriorMean(
    StateType * ps_state,
    double * restrict grad_PS) const {
  double * restrict grad_mu = ps_state->grad_mu.data();

  gaussian_process_->ComputeGradMeanOfPoints(ps_state->points_to_sample_state, grad_mu);

  for (int i = 0; i < dim_; ++i) {
    grad_PS[i] = -grad_mu[i];
  }
}

void PosteriorMeanState::SetCurrentPoint(const EvaluatorType& ps_evaluator,
                                         double const * restrict point_to_sample_in) {
  // update current point in union_of_points
  std::copy(point_to_sample_in, point_to_sample_in + dim, point_to_sample.data());

  // evaluate derived quantities
  points_to_sample_state.SetupState(*ps_evaluator.gaussian_process(), point_to_sample.data(),
                                    num_to_sample, 0, num_derivatives);
}

PosteriorMeanState::PosteriorMeanState(
    const EvaluatorType& ps_evaluator,
    double const * restrict point_to_sample_in,
    bool configure_for_gradients)
    : dim(ps_evaluator.dim()),
      num_derivatives(configure_for_gradients ? num_to_sample : 0),
      point_to_sample(point_to_sample_in, point_to_sample_in + dim),
      points_to_sample_state(*ps_evaluator.gaussian_process(), point_to_sample.data(), num_to_sample, nullptr, 0, num_derivatives),
      grad_mu(dim*num_derivatives) {
}

PosteriorMeanState::PosteriorMeanState(PosteriorMeanState&& OL_UNUSED(other)) = default;

void PosteriorMeanState::SetupState(const EvaluatorType& ps_evaluator,
                                    double const * restrict point_to_sample_in) {
  if (unlikely(dim != ps_evaluator.dim())) {
    OL_THROW_EXCEPTION(InvalidValueException<int>, "Evaluator's and State's dim do not match!", dim, ps_evaluator.dim());
  }

  SetCurrentPoint(ps_evaluator, point_to_sample_in);
}

/*!\rst
  Perform multistart gradient descent (MGD) to solve the q,p-EI problem (see ComputeOptimalPointsToSample and/or
  header docs), starting from ``num_multistarts`` points selected randomly from the within th domain.
  This function is a simple wrapper around ComputeOptimalPointsToSampleViaMultistartGradientDescent(). It additionally
  generates a set of random starting points and is just here for convenience when better initial guesses are not
  available.
  See ComputeOptimalPointsToSampleViaMultistartGradientDescent() for more details.
  \param
    :gaussian_process: GaussianProcess object (holds ``points_sampled``, ``values``, ``noise_variance``, derived quantities)
      that describes the underlying GP
    :optimizer_parameters: GradientDescentParameters object that describes the parameters controlling EI optimization
      (e.g., number of iterations, tolerances, learning rate)
    :domain: object specifying the domain to optimize over (see ``gpp_domain.hpp``)
    :thread_schedule: struct instructing OpenMP on how to schedule threads; i.e., (suggestions in parens)
      max_num_threads (num cpu cores), schedule type (omp_sched_dynamic), chunk_size (0).
    :points_being_sampled[dim][num_being_sampled]: points that are being sampled in concurrent experiments
    :num_to_sample: number of potential future samples; gradients are evaluated wrt these points (i.e., the "q" in q,p-EI)
    :num_being_sampled: number of points being sampled concurrently (i.e., the "p" in q,p-EI)
    :best_so_far: value of the best sample so far (must be ``min(points_sampled_value)``)
    :max_int_steps: maximum number of MC iterations
    :uniform_generator[1]: a UniformRandomGenerator object providing the random engine for uniform random numbers
    :normal_rng[thread_schedule.max_num_threads]: a vector of NormalRNG objects that provide
      the (pesudo)random source for MC integration
  \output
    :found_flag[1]: true if best_next_point corresponds to a nonzero EI
    :uniform_generator[1]: UniformRandomGenerator object will have its state changed due to random draws
    :normal_rng[thread_schedule.max_num_threads]: NormalRNG objects will have their state changed due to random draws
    :best_next_point[dim][num_to_sample]: points yielding the best EI according to MGD
\endrst*/
template <typename DomainType>
void ComputeOptimalPosteriorMean(const GaussianProcess& gaussian_process,
                                 const GradientDescentParameters& optimizer_parameters,
                                 const DomainType& domain, double const * restrict initial_guess,
                                 bool * restrict found_flag, double * restrict best_next_point) {
  if (unlikely(optimizer_parameters.max_num_restarts <= 0)) {
    return;
  }
  bool configure_for_gradients = true;
  OL_VERBOSE_PRINTF("Posterior Mean Optimization via %s:\n", OL_CURRENT_FUNCTION_NAME);

  // special analytic case when we are not using (or not accounting for) multiple, simultaneous experiments
  PosteriorMeanEvaluator ps_evaluator(gaussian_process);

  typename PosteriorMeanEvaluator::StateType ps_state(ps_evaluator, initial_guess, configure_for_gradients);

  GradientDescentOptimizer<PosteriorMeanEvaluator, DomainType> gd_opt;
  gd_opt.Optimize(ps_evaluator, optimizer_parameters, domain, &ps_state);
  ps_state.GetCurrentPoint(best_next_point);
}

// template explicit instantiation definitions, see gpp_common.hpp header comments, item 6
template void ComputeOptimalPosteriorMean(const GaussianProcess& gaussian_process,
                                          const GradientDescentParameters& optimizer_parameters,
                                          const TensorProductDomain& domain, double const * restrict initial_guess,
                                          bool * restrict found_flag, double * restrict best_next_point);
template void ComputeOptimalPosteriorMean(const GaussianProcess& gaussian_process,
                                                          const GradientDescentParameters& optimizer_parameters,
                                                          const SimplexIntersectTensorProductDomain& domain, double const * restrict initial_guess,
                                                          bool * restrict found_flag, double * restrict best_next_point);

/*!\rst
  Routes the KG computation through MultistartOptimizer + NullOptimizer to perform KG function evaluations at the list of input
  points, using the appropriate KG evaluator (e.g., monte carlo vs analytic) depending on inputs.
\endrst*/
/*
void EvaluateKGAtPointList(const GaussianProcess& gaussian_process, const GradientDescentParameters& optimizer_parameters_inner,
                           const DomainType& domain,
                           const ThreadSchedule& thread_schedule,
                           double const * restrict initial_guesses, double const * restrict points_being_sampled,
                           double const * discrete_pts, int num_multistarts, int num_to_sample,
                           int num_being_sampled, int num_pts, double best_so_far,
                           int max_int_steps, bool * restrict found_flag, NormalRNG * normal_rng,
                           double * restrict function_values, double * restrict best_next_point) {
  if (unlikely(num_multistarts <= 0)) {
    OL_THROW_EXCEPTION(LowerBoundException<int>, "num_multistarts must be > 1", num_multistarts, 1);
  }

  using DomainType = DummyDomain;
  DomainType dummy_domain;
  bool configure_for_gradients = false;

  KnowledgeGradientEvaluator kg_evaluator(gaussian_process, discrete_pts, num_pts, max_int_steps, best_so_far);

  int num_derivatives = kg_evaluator.gaussian_process()->num_derivatives();
  std::vector<int> derivatives(kg_evaluator.gaussian_process()->derivatives());

  std::vector<typename KnowledgeGradientEvaluator::StateType> kg_state_vector;
  SetupKnowledgeGradientState(kg_evaluator, initial_guesses, points_being_sampled,
                              num_to_sample, num_being_sampled, num_pts, derivatives.data(), num_derivatives,
                              thread_schedule.max_num_threads,
                              configure_for_gradients, normal_rng, &kg_state_vector);

  // init winner to be first point in set and 'force' its value to be -INFINITY; we cannot do worse than this
  OptimizationIOContainer io_container(kg_state_vector[0].GetProblemSize(), -INFINITY, initial_guesses);

  NullOptimizer<KnowledgeGradientEvaluator, DomainType> null_opt;
  typename NullOptimizer<KnowledgeGradientEvaluator, DomainType>::ParameterStruct null_parameters;
  MultistartOptimizer<NullOptimizer<KnowledgeGradientEvaluator, DomainType> > multistart_optimizer;
  multistart_optimizer.MultistartOptimize(null_opt, kg_evaluator, null_parameters,
                                          dummy_domain, thread_schedule, initial_guesses,
                                          num_multistarts, kg_state_vector.data(), function_values, &io_container);
  *found_flag = io_container.found_flag;
  std::copy(io_container.best_point.begin(), io_container.best_point.end(), best_next_point);
}
*/

/*!\rst
  This is a simple wrapper around ComputeKGOptimalPointsToSampleWithRandomStarts() and
  ComputeKGOptimalPointsToSampleViaLatinHypercubeSearch(). That is, this method attempts multistart gradient descent
  and falls back to latin hypercube search if gradient descent fails (or is not desired).
\endrst*/
template <typename DomainType>
void ComputeKGOptimalPointsToSample(const GaussianProcess& gaussian_process,
                                    const GradientDescentParameters& optimizer_parameters,
                                    const GradientDescentParameters& optimizer_parameters_inner,
                                    const DomainType& domain, const ThreadSchedule& thread_schedule,
                                    double const * restrict points_being_sampled,
                                    double const * discrete_pts,
                                    int num_to_sample, int num_being_sampled,
                                    int num_pts, double best_so_far,
                                    int max_int_steps, bool lhc_search_only,
                                    int num_lhc_samples, bool * restrict found_flag,
                                    UniformRandomGenerator * uniform_generator,
                                    NormalRNG * normal_rng, double * restrict best_points_to_sample) {
  if (unlikely(num_to_sample <= 0)) {
    return;
  }

  std::vector<double> next_points_to_sample(gaussian_process.dim()*num_to_sample);

  bool found_flag_local = false;
  if (lhc_search_only == false) {
    ComputeKGOptimalPointsToSampleWithRandomStarts(gaussian_process, optimizer_parameters, optimizer_parameters_inner,
                                                   domain, thread_schedule, points_being_sampled, discrete_pts,
                                                   num_to_sample, num_being_sampled, num_pts,
                                                   best_so_far, max_int_steps,
                                                   &found_flag_local, uniform_generator, normal_rng,
                                                   next_points_to_sample.data());
  }

  // if gradient descent EI optimization failed OR we're only doing latin hypercube searches
  if (found_flag_local == false || lhc_search_only == true) {
    if (unlikely(lhc_search_only == false)) {
      OL_WARNING_PRINTF("WARNING: %d,%d-KG opt DID NOT CONVERGE\n", num_to_sample, num_being_sampled);
      OL_WARNING_PRINTF("Attempting latin hypercube search\n");
    }

    if (num_lhc_samples > 0) {
      // Note: using a schedule different than "static" may lead to flakiness in monte-carlo KG optimization tests.
      // Besides, this is the fastest setting.
      ThreadSchedule thread_schedule_naive_search(thread_schedule);
      thread_schedule_naive_search.schedule = omp_sched_static;
      ComputeKGOptimalPointsToSampleViaLatinHypercubeSearch(gaussian_process, optimizer_parameters_inner, domain,
                                                            thread_schedule_naive_search,
                                                            points_being_sampled, discrete_pts,
                                                            num_lhc_samples, num_to_sample,
                                                            num_being_sampled, num_pts, best_so_far,
                                                            max_int_steps,
                                                            &found_flag_local, uniform_generator,
                                                            normal_rng, next_points_to_sample.data());

      // if latin hypercube 'dumb' search failed
      if (unlikely(found_flag_local == false)) {
        OL_ERROR_PRINTF("ERROR: %d,%d-KG latin hypercube search FAILED on\n", num_to_sample, num_being_sampled);
      }
    } else {
      OL_WARNING_PRINTF("num_lhc_samples <= 0. Skipping latin hypercube search\n");
    }
  }

  // set outputs
  *found_flag = found_flag_local;
  std::copy(next_points_to_sample.begin(), next_points_to_sample.end(), best_points_to_sample);
}

// template explicit instantiation definitions, see gpp_common.hpp header comments, item 6
template void ComputeKGOptimalPointsToSample(
    const GaussianProcess& gaussian_process, const GradientDescentParameters& optimizer_parameters,
    const GradientDescentParameters& optimizer_parameters_inner,
    const TensorProductDomain& domain, const ThreadSchedule& thread_schedule,
    double const * restrict points_being_sampled, double const * discrete_pts,
    int num_to_sample, int num_being_sampled,
    int num_pts, double best_so_far, int max_int_steps, bool lhc_search_only,
    int num_lhc_samples, bool * restrict found_flag, UniformRandomGenerator * uniform_generator,
    NormalRNG * normal_rng, double * restrict best_points_to_sample);
template void ComputeKGOptimalPointsToSample(
    const GaussianProcess& gaussian_process, const GradientDescentParameters& optimizer_parameters,
    const GradientDescentParameters& optimizer_parameters_inner,
    const SimplexIntersectTensorProductDomain& domain, const ThreadSchedule& thread_schedule,
    double const * restrict points_being_sampled,double const * discrete_pts,
    int num_to_sample, int num_being_sampled,
    int num_pts, double best_so_far, int max_int_steps, bool lhc_search_only, int num_lhc_samples, bool * restrict found_flag,
    UniformRandomGenerator * uniform_generator, NormalRNG * normal_rng, double * restrict best_points_to_sample);

}  // end namespace optimal_learning<|MERGE_RESOLUTION|>--- conflicted
+++ resolved
@@ -207,7 +207,6 @@
         }
     }
     printf("2\n");
-
     gaussian_process_->ComputeVarianceOfPoints(&(kg_state->points_to_sample_state), kg_state->gradients.data(),
                                                kg_state->num_gradients_to_sample, kg_state->cholesky_to_sample_var.data());
 
@@ -223,7 +222,6 @@
         }
     }
     printf("3\n");
-
     //Adding the variance of measurement noise to the covariance matrix
     for (int i = 0;i < num_union; i++){
         for (int j = 0; j < 1+num_gradients_to_sample; ++j){
@@ -232,20 +230,6 @@
         }
     }
     printf("4\n");
-
-    for (int d = 0; d<dim_; ++d){
-        for (int index=0; index < num_union*(1+num_gradients_to_sample); ++index){
-            printf("point, dim %d, index %d, %f", d, index, kg_state->union_of_points[d+dim_*index]);
-        }
-        printf("\n");
-    }
-
-    for (int row =0 ; row < num_union*(1+num_gradients_to_sample); ++row){
-        for (int col =0; col<num_union*(1+num_gradients_to_sample); ++col){
-            printf("var, row %d, col %d, %f", row, col, kg_state->cholesky_to_sample_var[row+col*num_union*(1+num_gradients_to_sample)]);
-        }
-        printf("\n");
-    }
 
     for (int d = 0; d<dim_; ++d){
         for (int index=0; index < num_union*(1+num_gradients_to_sample); ++index){
@@ -274,19 +258,11 @@
     gaussian_process_->ComputeCovarianceOfPoints(&(kg_state->points_to_sample_state),
                                                  discrete_pts_.data(), num_pts_, nullptr, 0, true, train_discrete_.data(),
                                                  kg_state->inverse_cholesky_covariance.data());
-<<<<<<< HEAD
+
     // compute the grad of chol among points to sample.
-    gaussian_process_->ComputeGradCholeskyVarianceOfPoints(&(kg_state->points_to_sample_state),
-                                                            kg_state->cholesky_to_sample_var.data(),
-                                                            kg_state->grad_chol_decomp.data());
-=======
-
-    // compute the grad of chol among points to sample.
-
     gaussian_process_->ComputeGradCholeskyVarianceOfPoints(&(kg_state->points_to_sample_state),
                                                            kg_state->cholesky_to_sample_var.data(),
                                                            kg_state->grad_chol_decomp.data());
->>>>>>> 1f047c4b
 
     TriangularMatrixMatrixSolve(kg_state->cholesky_to_sample_var.data(), 'N',
                                 num_union*(1+num_gradients_to_sample), num_pts_+num_union, num_union*(1+num_gradients_to_sample),
@@ -334,10 +310,7 @@
                 winner = j;
             }
         }
-<<<<<<< HEAD
         printf("previous best point %f\n", improvement_this_step);
-=======
->>>>>>> 1f047c4b
         /*
         if (winner >= num_pts_ && winner < num_pts_+kg_state->num_to_sample) {
             for (int k = 0; k < dim_; ++k) {
@@ -365,18 +338,13 @@
             printf("best point, dim %d, %f", d, kg_state->best_point[d]);
         }
         printf("\n");
-<<<<<<< HEAD
         double best_mean = 0;
         gaussian_process_->ComputeMeanOfAdditionalPoints(kg_state->best_point.data(), 1, nullptr, 0, &best_mean);
-=======
-        //double best_mean = 0;
-        //gaussian_process_->ComputeMeanOfAdditionalPoints(kg_state->best_point.data(), 1, nullptr, 0, &best_mean);
->>>>>>> 1f047c4b
+
         gaussian_process_->ComputeCovarianceOfPoints(&(kg_state->points_to_sample_state), kg_state->best_point.data(), 1,
                                                      nullptr, 0, false, nullptr, kg_state->chol_inverse_cov.data());
 
         gaussian_process_->ComputeGradInverseCholeskyCovarianceOfPoints(&(kg_state->points_to_sample_state),
-<<<<<<< HEAD
                                                                         kg_state->cholesky_to_sample_var.data(),
                                                                         kg_state->grad_chol_decomp.data(),
                                                                         kg_state->chol_inverse_cov.data(),
@@ -386,21 +354,13 @@
             printf("normal, index %d, %f", index, kg_state->normals[index]);
         }
         printf("\n");
-
-=======
-                                                                      kg_state->cholesky_to_sample_var.data(),
-                                                                      kg_state->grad_chol_decomp.data(),
-                                                                      kg_state->chol_inverse_cov.data(),
-                                                                      kg_state->best_point.data(), 1, false, nullptr,
-                                                                      kg_state->grad_chol_inverse_cov.data());
         for (int d =0; d<dim_; ++d){
             for (int index=0; index<num_union*(1+num_gradients_to_sample);++index){
                 printf("grad_inverse_cov, dim %d, index %d, %f", d, index, kg_state->grad_chol_inverse_cov[d+index*dim_]);
             }
             printf("\n");
         }
-        /*
->>>>>>> 1f047c4b
+
         TriangularMatrixMatrixSolve(kg_state->cholesky_to_sample_var.data(), 'N', num_union*(1+num_gradients_to_sample), 1,
                                     num_union*(1+num_gradients_to_sample), kg_state->chol_inverse_cov.data());
 
@@ -409,11 +369,7 @@
                                     num_union*(1+num_gradients_to_sample),
                                     1, num_union*(1+num_gradients_to_sample),
                                     &best_mean);
-<<<<<<< HEAD
         printf("after best point %f\n", (best_posterior-best_mean));
-=======
-        */
->>>>>>> 1f047c4b
         // int winner = 0;
         // let L_{d,i,j,k} = grad_chol_decomp, d over dim_, i, j over num_union, k over num_to_sample
         // we want to compute: agg_dx_{d,k} = L_{d,i,j=winner,k} * normals_i
