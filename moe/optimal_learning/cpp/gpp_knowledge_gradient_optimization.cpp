--- conflicted
+++ resolved
@@ -443,11 +443,7 @@
 
   std::priority_queue<std::pair<double, int>> q;
   double val;
-<<<<<<< HEAD
   int k = std::min(1, num_starts); // number of indices we need
-=======
-  int k = std::min(5, num_starts); // number of indices we need
->>>>>>> 48dca725
   for (int i = 0; i < num_starts; ++i) {
     ps_state.SetCurrentPoint(ps_evaluator, initial_guess + i*(gaussian_process.dim()-num_fidelity));
     val = ps_evaluator.ComputePosteriorMean(&ps_state);
@@ -471,11 +467,7 @@
     q.pop();
   }
 
-<<<<<<< HEAD
   GradientDescentOptimizerLineSearch<PosteriorMeanEvaluator, DomainType> gd_opt;
-=======
-  GradientDescentOptimizer<PosteriorMeanEvaluator, DomainType> gd_opt;
->>>>>>> 48dca725
   double function_value_temp = -INFINITY;
   *best_function_value = -INFINITY;
   for (int i = 0; i < k; ++i){
