--- conflicted
+++ resolved
@@ -381,14 +381,7 @@
     num_fidelity(num_fidelity_in),
     num_derivatives(configure_for_gradients ? num_to_sample : 0),
     point_to_sample(BuildUnionOfPoints(point_to_sample_in)),
-<<<<<<< HEAD
-    points_to_sample_state(*ps_evaluator.gaussian_process(), point_to_sample.data(),
-                           num_to_sample, nullptr, 0, num_derivatives, false, false),
-    grad_mu(dim*num_derivatives),
-    hessian_mu(Square(dim)*num_derivatives) {
-=======
     grad_mu(dim*num_derivatives) {
->>>>>>> 02cad624
 }
 
 PosteriorMeanState::PosteriorMeanState(PosteriorMeanState&& OL_UNUSED(other)) = default;
