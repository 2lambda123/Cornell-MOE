/*!
  \file gpp_knowledge_gradient_optimization.cpp
  \rst
\endrst*/


#include "gpp_knowledge_gradient_optimization.hpp"

#include <cmath>

#include <algorithm>
#include <memory>
#include <vector>

#include <boost/math/distributions/normal.hpp>  // NOLINT(build/include_order)

#include "gpp_common.hpp"
#include "gpp_domain.hpp"
#include "gpp_logging.hpp"
#include "gpp_math.hpp"
#include "gpp_optimizer_parameters.hpp"

namespace optimal_learning {

template <typename DomainType>
KnowledgeGradientEvaluator<DomainType>::KnowledgeGradientEvaluator(const GaussianProcess& gaussian_process_in, const int num_fidelity,
                                                                   double const * discrete_pts,
                                                                   int num_pts,
                                                                   int num_mc_iterations,
                                                                   const DomainType& domain,
                                                                   const NewtonParameters& optimizer_parameters,
                                                                   double best_so_far)
  : dim_(gaussian_process_in.dim()),
    num_fidelity_(num_fidelity),
    num_mc_iterations_(num_mc_iterations),
    best_so_far_(best_so_far),
    optimizer_parameters_(optimizer_parameters.num_multistarts, optimizer_parameters.max_num_steps,
                          optimizer_parameters.gamma, optimizer_parameters.time_factor,
                          optimizer_parameters.max_relative_change, optimizer_parameters.tolerance),
    domain_(domain),
    gaussian_process_(&gaussian_process_in),
    discrete_pts_(discrete_points(discrete_pts, num_pts)),
    num_pts_(num_pts){
}

template <typename DomainType>
KnowledgeGradientEvaluator<DomainType>::KnowledgeGradientEvaluator(KnowledgeGradientEvaluator&& other)
  : dim_(other.dim()),
    num_fidelity_(other.num_fidelity()),
    num_mc_iterations_(other.num_mc_iterations()),
    best_so_far_(other.best_so_far()),
    optimizer_parameters_(other.newton_params().num_multistarts, other.newton_params().max_num_steps,
                          other.newton_params().gamma, other.newton_params().time_factor,
                          other.newton_params().max_relative_change, other.newton_params().tolerance),
    domain_(other.domain()),
    gaussian_process_(other.gaussian_process()),
    discrete_pts_(other.discrete_pts_copy()),
    num_pts_(other.number_discrete_pts()){
}

/*!\rst
  Compute Knowledge Gradient
  This version requires the discretization of A (the feasibe domain).
  The discretization usually is: some set + points previous sampled + points being sampled + points to sample
\endrst*/
template <typename DomainType>
double KnowledgeGradientEvaluator<DomainType>::ComputeKnowledgeGradient(StateType * kg_state) const {
  int num_union = kg_state->num_union;
  int num_gradients_to_sample = kg_state->num_gradients_to_sample;

  double best_posterior = best_so_far_;
  for (int j = 0; j < num_union; ++j) {
    if (kg_state->to_sample_mean_[j*(1+kg_state->num_gradients_to_sample)] < best_posterior){
      best_posterior = kg_state->to_sample_mean_[j*(1+kg_state->num_gradients_to_sample)];
    }
  }

  double aggregate = 0.0;
  kg_state->normal_rng->ResetToMostRecentSeed();

  GaussianProcess gaussian_process_after(*gaussian_process_);
  std::vector<double> make_up_function_value(num_union*(1+num_gradients_to_sample));
  gaussian_process_after.AddSampledPointsToGP(kg_state->union_of_points.data(), make_up_function_value.data(), num_union);

  for (int i = 0; i < num_mc_iterations_; ++i) {
    if (i % 2 == 1){
      for (int j = 0; j < num_union*(1+num_gradients_to_sample); ++j) {
        kg_state->normals[j + i*num_union*(1+num_gradients_to_sample)] = -kg_state->normals[j + (i-1)*num_union*(1+num_gradients_to_sample)];
      }
    }
    else {
      for (int j = 0; j < num_union*(1+num_gradients_to_sample); ++j) {
        kg_state->normals[j + i*num_union*(1+num_gradients_to_sample)] = (*(kg_state->normal_rng))();
      }
    }

    double best_function_value = 0.0;
    bool found_flag;

    std::copy(kg_state->to_sample_mean_.begin(), kg_state->to_sample_mean_.end(), make_up_function_value.begin());
    GeneralMatrixVectorMultiply(kg_state->cholesky_to_sample_var.data(), 'N', kg_state->normals.data() + i*num_union*(1+num_gradients_to_sample),
                                1.0, 1.0, num_union*(1+num_gradients_to_sample), num_union*(1+num_gradients_to_sample), num_union*(1+num_gradients_to_sample),
                                make_up_function_value.data());

    gaussian_process_after.NewSampledValue(make_up_function_value.data(), num_union, gaussian_process_->num_sampled(), false);

    ComputeOptimalPosteriorMean(gaussian_process_after, num_fidelity_, optimizer_parameters_,
                                domain_, kg_state->discretized_set.data(), num_union + num_pts_,
                                &found_flag, kg_state->best_point.data() + i*dim_, &best_function_value);
    aggregate += best_posterior + best_function_value;
  }
  return aggregate/static_cast<double>(num_mc_iterations_);
}

/*!\rst
  Computes gradient of KG (see KnowledgeGradientEvaluator::ComputeGradKnowledgeGradient) wrt points_to_sample (stored in
  ``union_of_points[0:num_to_sample]``).
  Mechanism is similar to the computation of KG, where points' contributions to the gradient are thrown out of their
  corresponding ``improvement <= 0.0``.
  Thus ``\nabla(\mu)`` only contributes when the ``winner`` (point w/best improvement this iteration) is the current point.
  That is, the gradient of ``\mu`` at ``x_i`` wrt ``x_j`` is 0 unless ``i == j`` (and only this result is stored in
  ``kg_state->grad_mu``).  The interaction with ``kg_state->grad_chol_decomp`` is harder to know a priori (like with
  ``grad_mu``) and has a more complex structure (rank 3 tensor), so the derivative wrt ``x_j`` is computed fully, and
  the relevant submatrix (indexed by the current ``winner``) is accessed each iteration.
  .. Note:: comments here are copied to _compute_grad_knowledge_gradient_monte_carlo() in python_version/knowledge_gradient.py
\endrst*/
template <typename DomainType>
double KnowledgeGradientEvaluator<DomainType>::ComputeGradKnowledgeGradient(StateType * kg_state, double * restrict grad_KG) const {
  const int num_union = kg_state->num_union;
  int num_gradients_to_sample = kg_state->num_gradients_to_sample;

  std::vector<double> grad_mu_temp(dim_*(kg_state->num_to_sample)*(1+num_gradients_to_sample), 0.0);
  gaussian_process_->ComputeGradMeanOfPoints(kg_state->points_to_sample_state, grad_mu_temp.data());
  for (int i = 0; i < kg_state->num_to_sample; ++i){
    for (int d = 0; d < dim_; ++d){
      kg_state->grad_mu[d + i*dim_] = grad_mu_temp[d + i*(1+num_gradients_to_sample)*dim_];
    }
  }

  // compute the grad of chol among points to sample.
  gaussian_process_->ComputeGradCholeskyVarianceOfPoints(&(kg_state->points_to_sample_state),
                                                         kg_state->cholesky_to_sample_var.data(),
                                                         kg_state->grad_chol_decomp.data());
  int winner_so_far = -1;
  double best_posterior = best_so_far_;
  for (int j = 0; j < num_union; ++j){
    if (kg_state->to_sample_mean_[j*(1+kg_state->num_gradients_to_sample)] < best_posterior){
      winner_so_far = j;
      best_posterior = kg_state->to_sample_mean_[j*(1+kg_state->num_gradients_to_sample)];
    }
  }

  std::fill(kg_state->aggregate.begin(), kg_state->aggregate.end(), 0.0);

  if (winner_so_far >= 0 && winner_so_far < kg_state->num_to_sample){
    for (int k = 0; k < dim_; ++k) {
      kg_state->aggregate[winner_so_far*dim_ + k] += num_mc_iterations_ * kg_state->grad_mu[winner_so_far*dim_ + k];
    }
  }
  std::fill(kg_state->best_point.begin(), kg_state->best_point.end(), 1.0);
  double aggregate = 0.0;
  kg_state->normal_rng->ResetToMostRecentSeed();

  GaussianProcess gaussian_process_after(*gaussian_process_);
  std::vector<double> make_up_function_value(num_union*(1+num_gradients_to_sample));
  gaussian_process_after.AddSampledPointsToGP(kg_state->union_of_points.data(), make_up_function_value.data(), num_union);

  for (int i = 0; i < num_mc_iterations_; ++i) {
    if (i % 2 == 1){
      for (int j = 0; j < num_union*(1+num_gradients_to_sample); ++j) {
        kg_state->normals[j + i*num_union*(1+num_gradients_to_sample)] = -kg_state->normals[j + (i-1)*num_union*(1+num_gradients_to_sample)];
      }
    }
    else {
      for (int j = 0; j < num_union*(1+num_gradients_to_sample); ++j) {
        kg_state->normals[j + i*num_union*(1+num_gradients_to_sample)] = (*(kg_state->normal_rng))();// - 1.0;
      }
    }

    double best_function_value = 0.0;
    bool found_flag;

    std::copy(kg_state->to_sample_mean_.begin(), kg_state->to_sample_mean_.end(), make_up_function_value.begin());
    GeneralMatrixVectorMultiply(kg_state->cholesky_to_sample_var.data(), 'N', kg_state->normals.data() + i*num_union*(1+num_gradients_to_sample),
                                1.0, 1.0, num_union*(1+num_gradients_to_sample), num_union*(1+num_gradients_to_sample), num_union*(1+num_gradients_to_sample),
                                make_up_function_value.data());

    gaussian_process_after.NewSampledValue(make_up_function_value.data(), num_union, gaussian_process_->num_sampled(), false);

    ComputeOptimalPosteriorMean(gaussian_process_after, num_fidelity_, optimizer_parameters_,
                                domain_, kg_state->discretized_set.data(), num_union + num_pts_,
                                &found_flag, kg_state->best_point.data() + i*dim_, &best_function_value);
    aggregate += best_posterior + best_function_value;
  }  // end for i: num_mc_iterations_
  double KG =aggregate/static_cast<double>(num_mc_iterations_);

  gaussian_process_->ComputeCovarianceOfPoints(&(kg_state->points_to_sample_state), kg_state->best_point.data(), num_mc_iterations_,
                                               nullptr, 0, false, nullptr, kg_state->chol_inverse_cov.data());
  TriangularMatrixMatrixSolve(kg_state->cholesky_to_sample_var.data(), 'N', num_union*(1+num_gradients_to_sample), num_mc_iterations_,
                              num_union*(1+num_gradients_to_sample), kg_state->chol_inverse_cov.data());

  gaussian_process_->ComputeGradInverseCholeskyCovarianceOfPoints(&(kg_state->points_to_sample_state),
                                                                  kg_state->cholesky_to_sample_var.data(),
                                                                  kg_state->grad_chol_decomp.data(),
                                                                  kg_state->chol_inverse_cov.data(),
                                                                  kg_state->best_point.data(), num_mc_iterations_, false, nullptr,
                                                                  kg_state->grad_chol_inverse_cov.data());

  // let L_{d,i,j,k} = grad_chol_decomp, d over dim_, i, j over num_union, k over num_to_sample
  // we want to compute: agg_dx_{d,k} = L_{d,i,j=winner,k} * normals_i
  // TODO(GH-92): Form this as one GeneralMatrixVectorMultiply() call by storing data as L_{d,i,k,j} if it's faster.
  double const * restrict grad_chol_decomp_winner_block = kg_state->grad_chol_inverse_cov.data();
  for (int k = 0; k < kg_state->num_to_sample; ++k) {
    for (int i = 0; i < num_mc_iterations_; ++i){
      GeneralMatrixVectorMultiply(grad_chol_decomp_winner_block, 'N', kg_state->normals.data() + i*num_union*(1+num_gradients_to_sample), -1.0, 1.0,
                                  dim_, num_union*(1+num_gradients_to_sample), dim_, kg_state->aggregate.data() + k*dim_);
      grad_chol_decomp_winner_block += dim_*num_union*(1+num_gradients_to_sample);
    }
  }

  for (int k = 0; k < kg_state->num_to_sample*dim_; ++k) {
    grad_KG[k] = kg_state->aggregate[k]/static_cast<double>(num_mc_iterations_);
  }
  return KG;
}

template class KnowledgeGradientEvaluator<TensorProductDomain>;
template class KnowledgeGradientEvaluator<SimplexIntersectTensorProductDomain>;

template <typename DomainType>
void KnowledgeGradientState<DomainType>::SetCurrentPoint(const EvaluatorType& kg_evaluator,
                                                         double const * restrict points_to_sample) {
  // update points_to_sample in union_of_points
  std::copy(points_to_sample, points_to_sample + num_to_sample*dim, union_of_points.data());

  // evaluate derived quantities for the GP
  points_to_sample_state.SetupState(*kg_evaluator.gaussian_process(), union_of_points.data(),
                                    num_union, num_gradients_to_sample, num_derivatives, true, (num_derivatives>0));

  PreCompute(kg_evaluator, points_to_sample);
}

template <typename DomainType>
KnowledgeGradientState<DomainType>::KnowledgeGradientState(const EvaluatorType& kg_evaluator, double const * restrict points_to_sample,
                                                           double const * restrict points_being_sampled, int num_to_sample_in, int num_being_sampled_in, int num_pts_in,
                                                           int const * restrict gradients_in, int num_gradients_in, bool configure_for_gradients, NormalRNGInterface * normal_rng_in)
  : dim(kg_evaluator.dim()),
    num_to_sample(num_to_sample_in),
    num_being_sampled(num_being_sampled_in),
    num_derivatives(configure_for_gradients ? num_to_sample : 0),
    num_union(num_to_sample + num_being_sampled),
    num_iterations(kg_evaluator.num_mc_iterations()),
    gradients(gradients_in, gradients_in+num_gradients_in),
    num_gradients_to_sample(num_gradients_in),
    union_of_points(BuildUnionOfPoints(points_to_sample, points_being_sampled,
                                       num_to_sample, num_being_sampled, dim)),
    subset_union_of_points(SubsetData(union_of_points.data(), num_union, kg_evaluator.num_fidelity())),
    discretized_set(BuildUnionOfPoints(subset_union_of_points.data(), kg_evaluator.discrete_pts_copy().data(),
                                       num_union, kg_evaluator.number_discrete_pts(), dim - kg_evaluator.num_fidelity())),
    points_to_sample_state(*kg_evaluator.gaussian_process(), union_of_points.data(), num_union,
                           gradients_in, num_gradients_in, num_derivatives, true, configure_for_gradients),
    normal_rng(normal_rng_in),
    cholesky_to_sample_var(Square(num_union*(1+num_gradients_to_sample))),
    grad_chol_decomp(dim*Square(num_union*(1+num_gradients_to_sample))*num_derivatives),
    to_sample_mean_(num_union*(1+num_gradients_to_sample)),
    grad_mu(dim*num_derivatives),
    aggregate(dim*num_derivatives),
    normals(num_union*(1+num_gradients_to_sample)*num_iterations),
    best_point(dim*num_iterations),
    chol_inverse_cov(num_iterations*num_union*(1+num_gradients_to_sample)),
    grad_chol_inverse_cov(dim*num_iterations*num_union*(1+num_gradients_to_sample)*num_derivatives) {
  PreCompute(kg_evaluator, points_to_sample);
}

template <typename DomainType>
KnowledgeGradientState<DomainType>::KnowledgeGradientState(KnowledgeGradientState&& OL_UNUSED(other)) = default;

template <typename DomainType>
void KnowledgeGradientState<DomainType>::SetupState(const EvaluatorType& kg_evaluator,
                                                    double const * restrict points_to_sample) {
  if (unlikely(dim != kg_evaluator.dim())) {
    OL_THROW_EXCEPTION(InvalidValueException<int>, "Evaluator's and State's dim do not match!", dim, kg_evaluator.dim());
  }

  // update quantities derived from points_to_sample
  SetCurrentPoint(kg_evaluator, points_to_sample);
}

template <typename DomainType>
void KnowledgeGradientState<DomainType>::PreCompute(const EvaluatorType& kg_evaluator,
                                                    double const * restrict points_to_sample) {
  if (unlikely(dim != kg_evaluator.dim())) {
    OL_THROW_EXCEPTION(InvalidValueException<int>, "Evaluator's and State's dim do not match!", dim, kg_evaluator.dim());
  }

  kg_evaluator.gaussian_process()->ComputeMeanOfAdditionalPoints(union_of_points.data(), num_union, gradients.data(), num_gradients_to_sample,
                                                                 to_sample_mean_.data());

  kg_evaluator.gaussian_process()->ComputeVarianceOfPoints(&(points_to_sample_state), gradients.data(),
                                                          num_gradients_to_sample, cholesky_to_sample_var.data());
  //Adding the variance of measurement noise to the covariance matrix
  for (int i = 0;i < num_union; i++){
    for (int j = 0; j < 1+num_gradients_to_sample; ++j){
      int row = i*(1+num_gradients_to_sample)+j;
      cholesky_to_sample_var[row+row*num_union*(1+num_gradients_to_sample)] += kg_evaluator.gaussian_process()->noise_variance()[j];// + 1.e-6;
    }
  }
  int leading_minor_index = ComputeCholeskyFactorL(num_union*(1+num_gradients_to_sample), cholesky_to_sample_var.data());
  if (unlikely(leading_minor_index != 0)) {
    OL_THROW_EXCEPTION(SingularMatrixException,
    "GP-Variance matrix singular. Check for duplicate points_to_sample/being_sampled or points_to_sample/being_sampled duplicating points_sampled with 0 noise.",
    cholesky_to_sample_var.data(), num_union*(1+num_gradients_to_sample), leading_minor_index);
  }
  ZeroUpperTriangle(num_union*(1+num_gradients_to_sample), cholesky_to_sample_var.data());
}

template struct KnowledgeGradientState<TensorProductDomain>;
template struct KnowledgeGradientState<SimplexIntersectTensorProductDomain>;

PosteriorMeanEvaluator::PosteriorMeanEvaluator(
  const GaussianProcess& gaussian_process_in)
  : dim_(gaussian_process_in.dim()),
    gaussian_process_(&gaussian_process_in) {
}

/*!\rst
  Uses analytic formulas to compute EI when ``num_to_sample = 1`` and ``num_being_sampled = 0`` (occurs only in 1,0-EI).
  In this case, the single-parameter (posterior) GP is just a Gaussian.  So the integral in EI (previously eval'd with MC)
  can be computed 'exactly' using high-accuracy routines for the pdf & cdf of a Gaussian random variable.
  See Ginsbourger, Le Riche, and Carraro.
\endrst*/
double PosteriorMeanEvaluator::ComputePosteriorMean(StateType * ps_state) const {
  double to_sample_mean;
  gaussian_process_->ComputeMeanOfPoints(ps_state->points_to_sample_state, &to_sample_mean);
  return -to_sample_mean;
}

/*!\rst
  Differentiates OnePotentialSampleExpectedImprovementEvaluator::ComputeExpectedImprovement wrt
  ``points_to_sample`` (which is just ONE point; i.e., 1,0-EI).
  Again, this uses analytic formulas in terms of the pdf & cdf of a Gaussian since the integral in EI (and grad EI)
  can be evaluated exactly for this low dimensional case.
  See Ginsbourger, Le Riche, and Carraro.
\endrst*/
void PosteriorMeanEvaluator::ComputeGradPosteriorMean(
    StateType * ps_state,
    double * restrict grad_PS) const {
  double * restrict grad_mu = ps_state->grad_mu.data();
  gaussian_process_->ComputeGradMeanOfPoints(ps_state->points_to_sample_state, grad_mu);
  for (int i = 0; i < dim_-ps_state->num_fidelity; ++i) {
    grad_PS[i] = -grad_mu[i];
  }
}

void PosteriorMeanEvaluator::ComputeHessianPosteriorMean(StateType * ps_state,
                                                         double * restrict hessian_PS) const {
  double * restrict hessian_mu = ps_state->hessian_mu.data();
  gaussian_process_->ComputeHessianMeanOfPoints(ps_state->points_to_sample_state, hessian_mu);
  for (int i = 0; i < Square(dim_-ps_state->num_fidelity); ++i) {
    hessian_PS[i] = -hessian_mu[i];
  }
}

void PosteriorMeanState::SetCurrentPoint(const EvaluatorType& ps_evaluator,
                                         double const * restrict point_to_sample_in) {
  // update current point in union_of_points
  std::copy(point_to_sample_in, point_to_sample_in + dim - num_fidelity, point_to_sample.data());
  std::fill(point_to_sample.data() + dim - num_fidelity, point_to_sample.data() + dim, 1.0);
  // evaluate derived quantities
  points_to_sample_state.SetupState(*ps_evaluator.gaussian_process(), point_to_sample.data(),
                                    num_to_sample, 0, num_derivatives, false, false);
}

PosteriorMeanState::PosteriorMeanState(
  const EvaluatorType& ps_evaluator,
  const int num_fidelity_in,
  double const * restrict point_to_sample_in,
  bool configure_for_gradients)
  : dim(ps_evaluator.dim()),
    num_fidelity(num_fidelity_in),
    num_derivatives(configure_for_gradients ? num_to_sample : 0),
    point_to_sample(BuildUnionOfPoints(point_to_sample_in)),
    points_to_sample_state(*ps_evaluator.gaussian_process(), point_to_sample.data(),
                           num_to_sample, nullptr, 0, num_derivatives, false, false),
    grad_mu(dim*num_derivatives),
    hessian_mu(Square(dim)*num_derivatives) {
}

PosteriorMeanState::PosteriorMeanState(PosteriorMeanState&& OL_UNUSED(other)) = default;

void PosteriorMeanState::SetupState(const EvaluatorType& ps_evaluator,
                                    double const * restrict point_to_sample_in) {
  if (unlikely(dim != ps_evaluator.dim())) {
    OL_THROW_EXCEPTION(InvalidValueException<int>, "Evaluator's and State's dim do not match!", dim, ps_evaluator.dim());
  }

  SetCurrentPoint(ps_evaluator, point_to_sample_in);
}

/*!\rst
  Perform multistart gradient descent (MGD) to solve the q,p-EI problem (see ComputeOptimalPointsToSample and/or
  header docs), starting from ``num_multistarts`` points selected randomly from the within th domain.
  This function is a simple wrapper around ComputeOptimalPointsToSampleViaMultistartGradientDescent(). It additionally
  generates a set of random starting points and is just here for convenience when better initial guesses are not
  available.
  See ComputeOptimalPointsToSampleViaMultistartGradientDescent() for more details.
  \param
    :gaussian_process: GaussianProcess object (holds ``points_sampled``, ``values``, ``noise_variance``, derived quantities)
      that describes the underlying GP
    :optimizer_parameters: GradientDescentParameters object that describes the parameters controlling EI optimization
      (e.g., number of iterations, tolerances, learning rate)
    :domain: object specifying the domain to optimize over (see ``gpp_domain.hpp``)
    :thread_schedule: struct instructing OpenMP on how to schedule threads; i.e., (suggestions in parens)
      max_num_threads (num cpu cores), schedule type (omp_sched_dynamic), chunk_size (0).
    :points_being_sampled[dim][num_being_sampled]: points that are being sampled in concurrent experiments
    :num_to_sample: number of potential future samples; gradients are evaluated wrt these points (i.e., the "q" in q,p-EI)
    :num_being_sampled: number of points being sampled concurrently (i.e., the "p" in q,p-EI)
    :best_so_far: value of the best sample so far (must be ``min(points_sampled_value)``)
    :max_int_steps: maximum number of MC iterations
    :uniform_generator[1]: a UniformRandomGenerator object providing the random engine for uniform random numbers
    :normal_rng[thread_schedule.max_num_threads]: a vector of NormalRNG objects that provide
      the (pesudo)random source for MC integration
  \output
    :found_flag[1]: true if best_next_point corresponds to a nonzero EI
    :uniform_generator[1]: UniformRandomGenerator object will have its state changed due to random draws
    :normal_rng[thread_schedule.max_num_threads]: NormalRNG objects will have their state changed due to random draws
    :best_next_point[dim][num_to_sample]: points yielding the best EI according to MGD
\endrst*/
template <typename DomainType>
void ComputeOptimalPosteriorMean(const GaussianProcess& gaussian_process, const int num_fidelity,
                                 const NewtonParameters& optimizer_parameters,
                                 const DomainType& domain, double const * restrict initial_guess, const int num_starts,
                                 bool * restrict found_flag, double * restrict best_next_point, double * best_function_value) {
  if (unlikely(optimizer_parameters.max_num_restarts <= 0)) {
    return;
  }
  bool configure_for_gradients = true;
  OL_VERBOSE_PRINTF("Posterior Mean Optimization via %s:\n", OL_CURRENT_FUNCTION_NAME);

  // special analytic case when we are not using (or not accounting for) multiple, simultaneous experiments
  PosteriorMeanEvaluator ps_evaluator(gaussian_process);
  typename PosteriorMeanEvaluator::StateType ps_state(ps_evaluator, num_fidelity, initial_guess, configure_for_gradients);

  std::priority_queue<std::pair<double, int>> q;
  double val;
  int k = std::min(1, num_starts); // number of indices we need
  for (int i = 0; i < num_starts; ++i) {
    ps_state.SetCurrentPoint(ps_evaluator, initial_guess + i*(gaussian_process.dim()-num_fidelity));
    val = ps_evaluator.ComputePosteriorMean(&ps_state);
    if (i < k){
      q.push(std::pair<double, int>(-val, i));
    }
    else{
      if (q.top().first > -val){
        q.pop();
        q.push(std::pair<double, int>(-val, i));
      }
    }
  }

  std::vector<double> top_k_starting(k*(gaussian_process.dim()-num_fidelity));
  for (int i = 0; i < k; ++i) {
    int ki = q.top().second;
    for (int d = 0; d<gaussian_process.dim()-num_fidelity; ++d){
      top_k_starting[i*(gaussian_process.dim()-num_fidelity) + d] = initial_guess[ki*(gaussian_process.dim()-num_fidelity) + d];
    }
    q.pop();
  }

<<<<<<< HEAD
  GradientDescentOptimizerLineSearch<PosteriorMeanEvaluator, DomainType> gd_opt;
  double function_value_temp = -INFINITY;
  *best_function_value = -INFINITY;
  for (int i = 0; i < k; ++i){
    ps_state.SetCurrentPoint(ps_evaluator, top_k_starting.data() + i*(gaussian_process.dim()-num_fidelity));
    gd_opt.Optimize(ps_evaluator, optimizer_parameters, domain, &ps_state);
    function_value_temp = ps_evaluator.ComputePosteriorMean(&ps_state);
    if (function_value_temp > *best_function_value){
      *best_function_value = function_value_temp;
      ps_state.GetCurrentPoint(best_next_point);
    }
  }
=======
  NewtonOptimizer<PosteriorMeanEvaluator, DomainType> newton_opt;
  ps_state.SetCurrentPoint(ps_evaluator, top_k_starting.data());
  newton_opt.Optimize(ps_evaluator, optimizer_parameters, domain, &ps_state);
  ps_state.GetCurrentPoint(best_next_point);
  *best_function_value = ps_evaluator.ComputePosteriorMean(&ps_state);
>>>>>>> c12948b7
}

// template explicit instantiation definitions, see gpp_common.hpp header comments, item 6
template void ComputeOptimalPosteriorMean(const GaussianProcess& gaussian_process, const int num_fidelity,
                                          const NewtonParameters& optimizer_parameters,
                                          const TensorProductDomain& domain, double const * restrict initial_guess, const int num_starts,
                                          bool * restrict found_flag, double * restrict best_next_point, double * best_function_value);
template void ComputeOptimalPosteriorMean(const GaussianProcess& gaussian_process, const int num_fidelity,
                                          const NewtonParameters& optimizer_parameters,
                                          const SimplexIntersectTensorProductDomain& domain, double const * restrict initial_guess, const int num_starts,
                                          bool * restrict found_flag, double * restrict best_next_point, double * best_function_value);

/*!\rst
  This is a simple wrapper around ComputeKGOptimalPointsToSampleWithRandomStarts() and
  ComputeKGOptimalPointsToSampleViaLatinHypercubeSearch(). That is, this method attempts multistart gradient descent
  and falls back to latin hypercube search if gradient descent fails (or is not desired).
\endrst*/
template <typename DomainType>
void ComputeKGOptimalPointsToSample(const GaussianProcess& gaussian_process, const int num_fidelity,
                                    const GradientDescentParameters& optimizer_parameters,
                                    const NewtonParameters& optimizer_parameters_inner,
                                    const DomainType& domain, const DomainType& inner_domain, const ThreadSchedule& thread_schedule,
                                    double const * restrict points_being_sampled,
                                    double const * discrete_pts,
                                    int num_to_sample, int num_being_sampled,
                                    int num_pts, double best_so_far,
                                    int max_int_steps, bool lhc_search_only,
                                    int num_lhc_samples, bool * restrict found_flag,
                                    UniformRandomGenerator * uniform_generator,
                                    NormalRNG * normal_rng, double * restrict best_points_to_sample) {
  if (unlikely(num_to_sample <= 0)) {
    return;
  }

  std::vector<double> next_points_to_sample(gaussian_process.dim()*num_to_sample);
  bool found_flag_local = false;
  if (lhc_search_only == false) {
    ComputeKGOptimalPointsToSampleWithRandomStarts(gaussian_process, num_fidelity, optimizer_parameters, optimizer_parameters_inner,
                                                   domain, inner_domain, thread_schedule, points_being_sampled, discrete_pts,
                                                   num_to_sample, num_being_sampled, num_pts,
                                                   best_so_far, max_int_steps,
                                                   &found_flag_local, uniform_generator, normal_rng,
                                                   next_points_to_sample.data());
  }

  // if gradient descent EI optimization failed OR we're only doing latin hypercube searches
  if (found_flag_local == false || lhc_search_only == true) {
    if (unlikely(lhc_search_only == false)) {
      OL_WARNING_PRINTF("WARNING: %d,%d-KG opt DID NOT CONVERGE\n", num_to_sample, num_being_sampled);
      OL_WARNING_PRINTF("Attempting latin hypercube search\n");
    }

    if (num_lhc_samples > 0) {
      // Note: using a schedule different than "static" may lead to flakiness in monte-carlo KG optimization tests.
      // Besides, this is the fastest setting.
      ThreadSchedule thread_schedule_naive_search(thread_schedule);
      thread_schedule_naive_search.schedule = omp_sched_static;
      ComputeKGOptimalPointsToSampleViaLatinHypercubeSearch(gaussian_process, num_fidelity, optimizer_parameters_inner, domain, inner_domain,
                                                            thread_schedule_naive_search,
                                                            points_being_sampled, discrete_pts,
                                                            num_lhc_samples, num_to_sample,
                                                            num_being_sampled, num_pts, best_so_far,
                                                            max_int_steps,
                                                            &found_flag_local, uniform_generator,
                                                            normal_rng, next_points_to_sample.data());

      // if latin hypercube 'dumb' search failed
      if (unlikely(found_flag_local == false)) {
        OL_ERROR_PRINTF("ERROR: %d,%d-KG latin hypercube search FAILED on\n", num_to_sample, num_being_sampled);
      }
    } else {
      OL_WARNING_PRINTF("num_lhc_samples <= 0. Skipping latin hypercube search\n");
    }
  }

  // set outputs
  *found_flag = found_flag_local;
  std::copy(next_points_to_sample.begin(), next_points_to_sample.end(), best_points_to_sample);
}

// template explicit instantiation definitions, see gpp_common.hpp header comments, item 6
template void ComputeKGOptimalPointsToSample(
    const GaussianProcess& gaussian_process, const int num_fidelity, const GradientDescentParameters& optimizer_parameters,
    const NewtonParameters& optimizer_parameters_inner,
    const TensorProductDomain& domain, const TensorProductDomain& inner_domain, const ThreadSchedule& thread_schedule,
    double const * restrict points_being_sampled, double const * discrete_pts,
    int num_to_sample, int num_being_sampled,
    int num_pts, double best_so_far, int max_int_steps, bool lhc_search_only,
    int num_lhc_samples, bool * restrict found_flag, UniformRandomGenerator * uniform_generator,
    NormalRNG * normal_rng, double * restrict best_points_to_sample);
template void ComputeKGOptimalPointsToSample(
    const GaussianProcess& gaussian_process, const int num_fidelity, const GradientDescentParameters& optimizer_parameters,
    const NewtonParameters& optimizer_parameters_inner,
    const SimplexIntersectTensorProductDomain& domain, const SimplexIntersectTensorProductDomain& inner_domain, const ThreadSchedule& thread_schedule,
    double const * restrict points_being_sampled,double const * discrete_pts,
    int num_to_sample, int num_being_sampled, int num_pts, double best_so_far, int max_int_steps, bool lhc_search_only, int num_lhc_samples, bool * restrict found_flag,
    UniformRandomGenerator * uniform_generator, NormalRNG * normal_rng, double * restrict best_points_to_sample);
}  // end namespace optimal_learning<|MERGE_RESOLUTION|>--- conflicted
+++ resolved
@@ -467,7 +467,6 @@
     q.pop();
   }
 
-<<<<<<< HEAD
   GradientDescentOptimizerLineSearch<PosteriorMeanEvaluator, DomainType> gd_opt;
   double function_value_temp = -INFINITY;
   *best_function_value = -INFINITY;
@@ -480,13 +479,6 @@
       ps_state.GetCurrentPoint(best_next_point);
     }
   }
-=======
-  NewtonOptimizer<PosteriorMeanEvaluator, DomainType> newton_opt;
-  ps_state.SetCurrentPoint(ps_evaluator, top_k_starting.data());
-  newton_opt.Optimize(ps_evaluator, optimizer_parameters, domain, &ps_state);
-  ps_state.GetCurrentPoint(best_next_point);
-  *best_function_value = ps_evaluator.ComputePosteriorMean(&ps_state);
->>>>>>> c12948b7
 }
 
 // template explicit instantiation definitions, see gpp_common.hpp header comments, item 6
