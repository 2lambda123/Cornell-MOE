--- conflicted
+++ resolved
@@ -25,11 +25,7 @@
 #include "gpp_optimization_test.hpp"
 #include "gpp_random_test.hpp"
 #include "gpp_knowledge_gradient_optimization_test.hpp"
-<<<<<<< HEAD
-#include "gpp_knowledge_gradient_inner_optimization_test.hpp"
 #include "gpp_expected_improvement_second_optimization_test.hpp"
-=======
->>>>>>> 35a00da0
 #include "gpp_test_utils_test.hpp"
 
 namespace optimal_learning {
@@ -72,15 +68,6 @@
   }
   total_errors += error;
 
-<<<<<<< HEAD
-  error = RunKGInnerTests();
-  if (error != 0) {
-    OL_FAILURE_PRINTF("KG inner tests failed\n");
-  } else {
-    OL_SUCCESS_PRINTF("KG inner tests\n");
-  }
-  total_errors += error;
-
   error = Run2EISecondTests();
   if (error != 0) {
     OL_FAILURE_PRINTF("2EI second optimization tests failed\n");
@@ -88,8 +75,6 @@
     OL_SUCCESS_PRINTF("2EI second optimization tests\n");
   }
   total_errors += error;
-=======
->>>>>>> 35a00da0
 /*
   error = RunKGTests();
   if (error != 0) {
