# -*- coding: utf-8 -*-
"""Classes (Python) to compute the Expected Improvement, including monte carlo and analytic (where applicable) implementations.

See interfaces/expected_improvement_interface.py or gpp_math.hpp/cpp for further details on expected improvement.

"""
import numpy
import scipy.linalg
import scipy.stats

from moe.optimal_learning.python.constant import DEFAULT_EXPECTED_IMPROVEMENT_MC_ITERATIONS
from moe.optimal_learning.python.interfaces.expected_improvement_interface import ExpectedImprovementInterface
from moe.optimal_learning.python.interfaces.optimization_interface import OptimizableInterface
from moe.optimal_learning.python.python_version.optimization import multistart_optimize, NullOptimizer


def multistart_expected_improvement_optimization(
        ei_optimizer,
        num_multistarts,
        num_to_sample,
        randomness=None,
        max_num_threads=1,
        status=None,
):
    """Solve the q,p-EI problem, returning the optimal set of q points to sample CONCURRENTLY in future experiments.

    When points_being_sampled.shape[0] == 0 && num_to_sample == 1, this function will use (fast) analytic EI computations.

    .. NOTE:: The following comments are copied from multistart_expected_improvement_optimization() in cpp_wrappers/expected_improvement.py

    Returns the optimal set of q points to sample CONCURRENTLY by solving the q,p-EI problem.  That is, we may want to run 4
    experiments at the same time and maximize the EI across all 4 experiments at once while knowing of 2 ongoing experiments
    (4,2-EI). This function handles this use case. Evaluation of q,p-EI (and its gradient) for q > 1 or p > 1 is expensive
    (requires monte-carlo iteration), so this method is usually very expensive.

    Compared to ComputeHeuristicSetOfPointsToSample() (``gpp_heuristic_expected_improvement_optimization.hpp``), this function
    makes no external assumptions about the underlying objective function. Instead, it utilizes the Expected (Parallel)
    Improvement, allowing the GP to account for ongoing/incomplete experiments.

    If ``num_to_sample = 1``, this is the same as ComputeOptimalPointToSampleWithRandomStarts().

    TODO(eliu): allow callers to pass in a source of randomness (GH-56)

    :param ei_optimizer: object that optimizes (e.g., gradient descent, newton) EI over a domain
    :type ei_optimizer: interfaces.optimization_interfaces.OptimizerInterface subclass
    :param num_multistarts: number of times to multistart ``ei_optimizer``
    :type num_multistarts: int > 0
    :param num_to_sample: how many simultaneous experiments you would like to run (i.e., the q in q,p-EI) (UNUSED, specify through ei_optimizer)
    :type num_to_sample: int >= 1
    :param randomness: random source(s) used to generate multistart points and perform monte-carlo integration (when applicable) (UNUSED)
    :type randomness: (UNUSED)
    :param max_num_threads: maximum number of threads to use, >= 1 (UNUSED)
    :type max_num_threads: int > 0
    :param status: status messages from C++ (e.g., reporting on optimizer success, etc.)
    :type status: dict
    :return: point(s) that maximize the expected improvement (solving the q,p-EI problem)
    :rtype: array of float64 with shape (num_to_sample, ei_evaluator.dim)

    """
    random_starts = ei_optimizer.domain.generate_uniform_random_points_in_domain(num_points=num_multistarts)
    best_point, _ = multistart_optimize(ei_optimizer, starting_points=random_starts)

    # TODO(eliu): have GD actually indicate whether updates were found (GH-59)
    found_flag = True
    if status is not None:
        status["gradient_descent_found_update"] = found_flag

    return best_point


def evaluate_expected_improvement_at_point_list(
        ei_evaluator,
        points_to_evaluate,
        randomness=None,
        max_num_threads=1,
        status=None,
):
    """Evaluate Expected Improvement (1,p-EI) over a specified list of ``points_to_evaluate``.

    Generally gradient descent is preferred but when it fails to converge this may be the only "robust" option.
    This function is also useful for plotting or debugging purposes (just to get a bunch of EI values).

    TODO(eliu): allow callers to pass in a source of randomness (GH-56)

    :param ei_evaluator: object specifying how to evaluate the expected improvement
    :type ei_evaluator: interfaces.expected_improvement_interface.ExpectedImprovementInterface subclass
    :param points_to_evaluate: points at which to compute EI
    :type points_to_evaluate: array of float64 with shape (num_to_evaluate, ei_evaluator.dim)
    :param randomness: random source(s) used for monte-carlo integration (when applicable) (UNUSED)
    :type randomness: (UNUSED)
    :param max_num_threads: maximum number of threads to use, >= 1 (UNUSED)
    :type max_num_threads: int > 0
    :param status: status messages from C++ (e.g., reporting on optimizer success, etc.)
    :type status: dict
    :return: EI evaluated at each of points_to_evaluate
    :rtype: array of float64 with shape (points_to_evaluate.shape[0])

    """
    null_optimizer = NullOptimizer(None, ei_evaluator)
    _, values = multistart_optimize(null_optimizer, starting_points=points_to_evaluate)

    # TODO(eliu): have multistart actually indicate whether updates were found (GH-59)
    found_flag = True
    if status is not None:
        status["evaluate_EI_at_point_list"] = found_flag

    return values


class ExpectedImprovement(ExpectedImprovementInterface, OptimizableInterface):

    r"""Implementation of Expected Improvement computation in Python: EI and its gradient at specified point(s) sampled from a GaussianProcess.

    A class to encapsulate the computation of expected improvement and its spatial gradient using points sampled from an
    associated GaussianProcess. The general EI computation requires monte-carlo integration; it can support q,p-EI optimization.
    It is designed to work with any GaussianProcess.

    When available, fast, analytic formulas replace monte-carlo loops.

    See interfaces/expected_improvement_interface.py docs for further details.

    """

    def __init__(
            self,
            gaussian_process,
<<<<<<< HEAD
            current_point,
            points_to_sample=numpy.array([]),
            num_mc_iterations=DEFAULT_EXPECTED_IMPROVEMENT_MC_ITERATIONS,
=======
            points_to_sample,
            points_being_sampled=numpy.array([]),
            num_mc_iterations=default_expected_improvement_parameters.mc_iterations,
>>>>>>> 98b58f98
            randomness=None,
    ):
        """Construct an ExpectedImprovement object that supports q,p-EI.

        TODO(eliu): allow callers to pass in a source of randomness (GH-56)

        :param gaussian_process: GaussianProcess describing
        :type gaussian_process: interfaces.gaussian_process_interface.GaussianProcessInterface subclass
        :param points_to_sample: points at which to evaluate EI and/or its gradient to check their value in future experiments (i.e., "q" in q,p-EI)
        :type points_to_sample: array of float64 with shape (num_to_sample, dim)
        :param points_being_sampled: points being sampled in concurrent experiments (i.e., "p" in q,p-EI)
        :type points_being_sampled: array of float64 with shape (num_being_sampled, dim)
        :param num_mc_iterations: number of monte-carlo iterations to use (when monte-carlo integration is used to compute EI)
        :type num_mc_iterations: int > 0
        :param randomness: random source(s) used for monte-carlo integration (when applicable) (UNUSED)
        :type randomness: (UNUSED)

        """
        self._num_mc_iterations = num_mc_iterations
        self._gaussian_process = gaussian_process
        if gaussian_process._historical_data.points_sampled_value.size > 0:
            self._best_so_far = numpy.amin(gaussian_process._historical_data.points_sampled_value)
        else:
            self._best_so_far = numpy.finfo(numpy.float64).max

        self.set_current_point(points_to_sample)
        self._points_being_sampled = numpy.copy(points_being_sampled)

    @property
    def dim(self):
        """Return the number of spatial dimensions."""
        return self._gaussian_process.dim

    @property
    def num_to_sample(self):
        """Number of points at which to compute/optimize EI, aka potential points to sample in future experiments; i.e., the ``q`` in ``q,p-EI``."""
        return self._points_to_sample.shape[0]

    @property
    def num_being_sampled(self):
        """Number of points being sampled in concurrent experiments; i.e., the ``p`` in ``q,p-EI``."""
        return self._points_being_sampled.shape[0]

    @property
    def problem_size(self):
        """Return the number of independent parameters to optimize."""
        return self.num_to_sample * self.dim

    def get_current_point(self):
        """Get the current_point (array of float64 with shape (problem_size)) at which this object is evaluating the objective function, ``f(x)``."""
        return numpy.copy(self._points_to_sample)

    def set_current_point(self, points_to_sample):
        """Set current_point to the specified point; ordering must match.

        :param points_to_sample: current_point at which to evaluate the objective function, ``f(x)``
        :type points_to_sample: array of float64 with shape (problem_size)

        """
        self._points_to_sample = numpy.copy(numpy.atleast_2d(points_to_sample))

    def _compute_expected_improvement_1d_analytic(self, mu_star, var_star):
        """Compute EI when the number of potential samples is 1 (i.e., points_being_sampled.size = 0) using *fast* analytic methods.

        This function can only support the computation of 1,0-EI. In this case, we have analytic formulas
        for computing EI (and its gradient).

        Thus this function does not perform any explicit numerical integration, nor does it require access to a
        random number generator.

        See Ginsbourger, Le Riche, and Carraro.

        :param mu_star: the mean of the GP evaluated at points_to_sample
        :type mu_star: float64
        :param var_star: the variance of the GP evaluated at points_to_sample
        :type var_star: float64
        :return: the expected improvement from sampling ``point_to_sample``
        :rtype: float64

        """
        sigma_star = numpy.sqrt(var_star)
        temp = self._best_so_far - mu_star
        expected_improvement = temp * scipy.stats.norm.cdf(temp / sigma_star) + sigma_star * scipy.stats.norm.pdf(temp / sigma_star)
        return numpy.fmax(0.0, expected_improvement)

    def _compute_grad_expected_improvement_1d_analytic(self, mu_star, var_star, grad_mu, grad_chol_decomp):
        r"""Compute the gradient of EI when the number of potential samples is 1 (i.e., points_being_sampled.size = 0) using *fast* analytic methods.

        This function can only support the computation of 1,0-EI. In this case, we have analytic formulas
        for computing EI and its gradient.

        Thus this function does not perform any explicit numerical integration, nor does it require access to a
        random number generator.

        See Ginsbourger, Le Riche, and Carraro.

        :param mu_star: the mean of the GP evaluated at points_to_sample
        :type mu_star: float64
        :param var_star: the variance of the GP evaluated at points_to_sample
        :type var_star: float64
        :param grad_mu: the gradient of the mean of the GP evaluated at points_to_sample, wrt points_to_sample
        :type grad_mu: array of float64 with shape (self.dim)
        :param grad_chol_decomp: the gradient of the variance of the GP evaluated at points_to_sample, wrt points_to_sample
        :type grad_chol_decomp: array of float64 with shape (self.dim)
        :return: gradient of EI, ``\pderiv{EI(x)}{x_d}``, where ``x`` is ``points_to_sample``
        :rtype: array of float64 with shape (self.dim)

        """
        sigma_star = numpy.sqrt(var_star)
        mu_diff = self._best_so_far - mu_star
        c = mu_diff / sigma_star
        pdf_c = scipy.stats.norm.pdf(c)
        cdf_c = scipy.stats.norm.cdf(c)

        d_c = (-sigma_star * grad_mu - grad_chol_decomp * mu_diff) / var_star
        d_a = -grad_mu * cdf_c + mu_diff * pdf_c * d_c
        d_b = grad_chol_decomp * pdf_c - sigma_star * c * pdf_c * d_c

        d_a += d_b
        return numpy.atleast_2d(d_a)

    def _compute_expected_improvement_monte_carlo_naive(self, mu_star, var_star):
        """Compute EI using (naive) monte carlo integration.

        See _compute_expected_improvement_monte_carlo (below) for more details on EI.

        This function produces the *exact* same output as the vectorized version. But
        since the loop over num_mc_iterations runs in Python, it is > 100x slower.
        However, this code is easy to verify b/c it follows the algorithmic description
        faithfully. We use it only for verification.

        :param mu_star: self._gaussian_process.compute_mean_of_points(union_of_points)
        :type mu_star: array of float64 with shape (num_points)
        :param var_star: self._gaussian_process.compute_variance_of_points(union_of_points)
        :type var_star: array of float64 with shape (num_points, num_points)
        :return: the expected improvement from sampling ``points_to_sample`` with ``points_being_sampled`` concurrent experiments
        :rtype: float64

        """
        num_points = self.num_to_sample + self.num_being_sampled
        chol_var = scipy.linalg.cholesky(var_star, lower=True)

        normals = numpy.random.normal(size=(self._num_mc_iterations, num_points))

        aggregate = 0.0
        for normal_draws in normals:
            improvement_this_iter = numpy.amax(self._best_so_far - mu_star - numpy.dot(chol_var, normal_draws.T))
            if improvement_this_iter > 0.0:
                aggregate += improvement_this_iter
        return aggregate / float(self._num_mc_iterations)

    def _compute_expected_improvement_monte_carlo(self, mu_star, var_star):
        r"""Compute EI using (vectorized) monte-carlo integration; this is a general method that works for any input.

        This function cal support the computation of q,p-EI.
        This function requires access to a random number generator.

        .. Note:: comments here are copied from gpp_math.cpp, ExpectedImprovementEvaluator::ComputeExpectedImprovement().

        Let ``Ls * Ls^T = Vars`` and ``w`` = vector of IID normal(0,1) variables
        Then:
        ``y = mus + Ls * w``  (Equation 4, from file docs)
        simulates drawing from our GP with mean mus and variance Vars.

        Then as given in the file docs, we compute the improvement:
        Then the improvement for this single sample is:
        ``I = { best_known - min(y)   if (best_known - min(y) > 0)      (Equation 5 from file docs)``
        ``    {          0               else``
        This is implemented as ``max_{y} (best_known - y)``.  Notice that improvement takes the value 0 if it would be negative.

        Since we cannot compute ``min(y)`` directly, we do so via monte-carlo (MC) integration.  That is, we draw from the GP
        repeatedly, computing improvement during each iteration, and averaging the result.

        See Scott's PhD thesis, sec 6.2.

        For performance, this function vectorizes the monte-carlo integration loop, using numpy's mask feature to skip
        iterations where the improvement is not positive.

        :param mu_star: self._gaussian_process.compute_mean_of_points(union_of_points)
        :type mu_star: array of float64 with shape (num_points)
        :param var_star: self._gaussian_process.compute_variance_of_points(union_of_points)
        :type var_star: array of float64 with shape (num_points, num_points)
        :return: the expected improvement from sampling ``points_to_sample`` with ``points_being_sampled`` concurrent experiments
        :rtype: float64

        """
        num_points = self.num_to_sample + self.num_being_sampled
        chol_var = -scipy.linalg.cholesky(var_star, lower=True)

        normals = numpy.random.normal(size=(self._num_mc_iterations, num_points))

        # TODO(eliu): might be worth breaking num_mc_iterations up into smaller blocks
        # so that we don't waste as much mem bandwidth (since each entry of normals is
        # only used once) (GH-60)
        mu_star = self._best_so_far - mu_star
        # Compute Ls * w; note the shape is (self._num_mc_iterations, num_points)
        improvement_each_iter = numpy.einsum('kj, ij', chol_var, normals)
        # Now we have improvement = best_so_far - y = best_so_far - (mus + Ls * w)
        improvement_each_iter += mu_star
        # We want the maximum improvement each step; note the shape is (self._num_mc_iterations)
        best_improvement_each_iter = numpy.amax(improvement_each_iter, axis=1)
        # Only keep the *positive* improvements
        best_improvement_each_iter = numpy.ma.masked_less_equal(best_improvement_each_iter, 0.0, copy=False)
        result = best_improvement_each_iter.sum(dtype=numpy.float64) / float(self._num_mc_iterations)
        # If all iterations yielded non-positive improvement, sum returns numpy.ma.masked (instead of 0.0)
        if result is numpy.ma.masked:
            return 0.0
        else:
            return result

    def _compute_grad_expected_improvement_monte_carlo_naive(self, mu_star, var_star, grad_mu, grad_chol_decomp):
        r"""Compute the gradient of EI using (naive) monte carlo integration.

        See _compute_grad_expected_improvement_monte_carlo (below) for more details on grad EI and how it is computed.

        This function produces the *exact* same output as the vectorized version. But
        since the loop over num_mc_iterations runs in Python, it is > 100x slower.
        However, this code is easy to verify b/c it follows the algorithmic description
        faithfully. We use it only for verification.

        :param mu_star: self._gaussian_process.compute_mean_of_points(union_of_points)
        :type mu_star: array of float64 with shape (num_points)
        :param var_star: self._gaussian_process.compute_variance_of_points(union_of_points)
        :type var_star: array of float64 with shape (num_points, num_points)
        :param grad_mu: self._gaussian_process.compute_grad_mean_of_points(union_of_points)
        :type grad_mu: array of float64 with shape (num_points, self.dim)
        :param grad_chol_decomp: self._gaussian_process.compute_grad_cholesky_variance_of_points(union_of_points)
        :type grad_chol_decomp: array of float64 with shape (self.num_to_sample, num_points, num_points, self.dim)
        :return: gradient of EI, ``\pderiv{EI(Xq \cup Xp)}{Xq_{i,d}}`` where ``Xq`` is ``points_to_sample``
          and ``Xp`` is ``points_being_sampled`` (grad EI from sampling ``points_to_sample`` with
          ``points_being_sampled`` concurrent experiments wrt each dimension of the points in ``points_to_sample``)
        :rtype: array of float64 with shape (self.num_to_sample, self.dim)

        """
        num_points = self.num_to_sample + self.num_being_sampled
        chol_var = scipy.linalg.cholesky(var_star, lower=True)

        normals = numpy.random.normal(size=(self._num_mc_iterations, num_points))

        # Differentiating wrt each point of self._points_to_sample
        aggregate_dx = numpy.zeros_like(self._points_to_sample)
        for normal_draws in normals:
            improvements_this_iter = self._best_so_far - mu_star - numpy.dot(chol_var, normal_draws.T)
            if numpy.amax(improvements_this_iter) > 0.0:
                winner = numpy.argmax(improvements_this_iter)
                if winner < self.num_to_sample:
                    aggregate_dx[winner, ...] -= grad_mu[winner, ...]
                for diff_index in xrange(self.num_to_sample):
                    # grad_chol_decomp_{diff_index, winner, i, j} * normal_draws_{i}
                    aggregate_dx[diff_index, ...] -= numpy.dot(grad_chol_decomp[diff_index, winner, ...].T, normal_draws)

        return aggregate_dx / float(self._num_mc_iterations)

    def _compute_grad_expected_improvement_monte_carlo(self, mu_star, var_star, grad_mu, grad_chol_decomp):
        r"""Compute the gradient of EI using (vectorized) monte-carlo integration; this is a general method that works for any input.

        This function cal support the computation of q,p-EI.
        This function requires access to a random number generator.

        .. Note:: comments here are copied from gpp_math.cpp, ExpectedImprovementEvaluator::ComputeGradExpectedImprovement().

        Mechanism is similar to the computation of EI, where points' contributions to the gradient are thrown out of their
        corresponding ``improvement <= 0.0``.

        Thus ``\nabla(\mu)`` only contributes when the ``winner`` (point w/best improvement this iteration) is the current point.
        That is, the gradient of ``\mu`` at ``x_i`` wrt ``x_j`` is 0 unless ``i == j`` (and only this result is stored in
        ``grad_mu``).  The interaction with ``grad_chol_decomp`` is harder to know a priori (like with
        ``grad_mu``) and has a more complex structure (rank 3 tensor), so the derivative wrt ``x_j`` is computed fully, and
        the relevant submatrix (indexed by the current ``winner``) is accessed each iteration.

        For performance, this function vectorizes the monte-carlo integration loop, using numpy's mask feature to skip
        iterations where the improvement is not positive. Some additional cleverness is required to vectorize the
        accesses into grad_chol_decomp, since we cannot afford to run a loop (even over ``normals_compressed``) in Python.

        :param mu_star: self._gaussian_process.compute_mean_of_points(union_of_points)
        :type mu_star: array of float64 with shape (num_points)
        :param var_star: self._gaussian_process.compute_variance_of_points(union_of_points)
        :type var_star: array of float64 with shape (num_points, num_points)
        :param grad_mu: self._gaussian_process.compute_grad_mean_of_points(union_of_points)
        :type grad_mu: array of float64 with shape (num_points, self.dim)
        :param grad_chol_decomp: self._gaussian_process.compute_grad_cholesky_variance_of_points(union_of_points)
        :type grad_chol_decomp: array of float64 with shape (self.num_to_sample, num_points, num_points, self.dim)
        :return: gradient of EI, ``\pderiv{EI(Xq \cup Xp)}{Xq_{i,d}}`` where ``Xq`` is ``points_to_sample``
          and ``Xp`` is ``points_being_sampled`` (grad EI from sampling ``points_to_sample`` with
          ``points_being_sampled`` concurrent experiments wrt each dimension of the points in ``points_to_sample``)
        :rtype: array of float64 with shape (self.num_to_sample, self.dim)

        """
        num_points = self.num_to_sample + self.num_being_sampled
        chol_var = -scipy.linalg.cholesky(var_star, lower=True)

        normals = numpy.random.normal(size=(self._num_mc_iterations, num_points))

        # TODO(eliu): might be worth breaking num_mc_iterations up into smaller blocks
        # so that we don't waste as much mem bandwidth (since each entry of normals is
        # only used once) (GH-60)
        mu_star = self._best_so_far - mu_star
        # Compute Ls * w; note the shape is (self._num_mc_iterations, num_points)
        improvement_each_iter = numpy.einsum('kj, ij', chol_var, normals)
        # Now we have improvement = best_so_far - y = best_so_far - (mus + Ls * w)
        improvement_each_iter += mu_star
        # We want the maximum improvement each step; note the shape is (self._num_mc_iterations)
        best_improvement_each_iter = numpy.amax(improvement_each_iter, axis=1)
        # Index of the point that yielded the best improvement
        winner_indexes = numpy.argmax(improvement_each_iter, axis=1)
        # Only keep the *positive* improvements
        best_improvement_each_iter = numpy.ma.masked_less_equal(best_improvement_each_iter, 0.0, copy=False)

        # If all improvements are positive, then the mask is a scalar.
        # We want to expand the mask into a full vector so that subsequent code will work. Kind of hacky.
        if best_improvement_each_iter.mask is numpy.False_:
            best_improvement_each_iter.mask = [False]

        # Keep only the indexes with positive improvement
        winner_indexes = numpy.ma.array(winner_indexes, mask=best_improvement_each_iter.mask, copy=False)
        # Drop the masked terms
        winner_indexes_compressed = numpy.ma.compressed(winner_indexes)

        winner_indexes_tiled = numpy.tile(winner_indexes_compressed, (num_points, 1))
        # Indexes where the winner was point diff_index (the point we're differentiating against)
        # for each possible diff_index value
        winner_indexes_tiled_equal_to_diff_index = numpy.ma.masked_not_equal(winner_indexes_tiled.T, numpy.arange(num_points)).T

        # Differentiating wrt each point of self._points_to_sample
        # Handle derivative terms from grad_mu; only grab terms from winners 0:self.num_to_sample
        aggregate_dx = (-grad_mu[:self.num_to_sample, ...].T *
                        numpy.ma.count(winner_indexes_tiled_equal_to_diff_index[:self.num_to_sample, ...], axis=1)).T

        # Handle derivative terms from grad_chol_decomp
        # Mask rows of normals that did not show positive improvement
        # TODO(eliu): can this be done with numpy.tile, numpy.repeat or something more sensical? (GH-61)
        normals_mask = numpy.empty(normals.shape, dtype=bool)
        normals_mask[...] = best_improvement_each_iter.mask[:, numpy.newaxis]
        # Compress out the masked data
        normals_compressed = numpy.ma.array(normals, mask=normals_mask)
        # We'd like to use numpy.ma.compress_rows but somehow that is REALLY slow, like N^2 slow
        normals_compressed = normals_compressed[~normals_compressed.mask].reshape((winner_indexes_compressed.size, num_points))

        # We now want to compute: grad_chol_decomp[winner_index, i, j] * normals[k, i]
        # And sum over k for each winner_index.
        # To do this loop in numpy, we have to create grad_chol_decomp_tiled:
        # for k in xrange(self._num_mc_iterations):
        #   grad_chol_decomp_tiled[k, ...] = grad_chol_decomp[diff_index, winner_indexes[k], ...]
        # for each diff_index = 0:self.num_to_sample.
        # Except we make two optimizations:
        # 1) We skip all the masked terms (so we use the compressed arrays)
        # 2) We vectorize the tiling process.
        # Do not vectorize the loop over self.num_to_sample: the extra memory cost hurts performance. We store self.num_to_sample
        # times more copies but each copy is only used once. Not vectorizing produces better locality and self.num_to_sample
        # will never be very large.
        # This tradeoff may change when GH-60 is done.
        grad_chol_decomp_tiled = numpy.empty((normals_compressed.shape[0], grad_chol_decomp.shape[2], grad_chol_decomp.shape[3]))
        for diff_index in xrange(self.num_to_sample):
            grad_chol_decomp_tiled[...] = 0.0
            for i in xrange(num_points):
                # Only track the iterations where point i had the best improvement (winner)
                winner_indexes_equal_to_i = winner_indexes_tiled_equal_to_diff_index[i, ...]

                # If all winners were index i, then the mask is a scalar.
                # We want to expand the mask into a full vector so that subsequent code will work. Kind of hacky.
                if winner_indexes_equal_to_i.mask is numpy.False_:
                    # In fact we could stop here b/c this means index i won every time
                    winner_indexes_equal_to_i.mask = [False]

                # Expand winner_indexes_equal_to_i.mask to cover the full shape of grad_chol_decomp_tiled
                # This is the same idea as normals_mask above
                # TODO(eliu): can I do this with numpy.tile, numpy.repeat or something more sensical? (GH-61)
                grad_chol_decomp_block_i_tile_mask = numpy.empty(grad_chol_decomp_tiled.shape, dtype=bool)
                grad_chol_decomp_block_i_tile_mask[...] = winner_indexes_equal_to_i.mask[:, numpy.newaxis, numpy.newaxis]

                # TODO(eliu): there has to be smarter way to do this! (GH-61)
                # Tile the appropriate block of grad_chol_decomp to *FILL* all blocks
                grad_chol_decomp_block_i_tile = numpy.tile(
                    grad_chol_decomp[diff_index, i, ...],
                    (normals_compressed.shape[0], 1),
                ).reshape(grad_chol_decomp_tiled.shape)
                # Zero out blocks where the winner was not point i
                grad_chol_decomp_block_i_tile = numpy.ma.filled(
                    numpy.ma.array(
                        grad_chol_decomp_block_i_tile,
                        mask=grad_chol_decomp_block_i_tile_mask,
                    ),
                    fill_value=0.0,
                )
                # Add the tiles for this index into grad_chol_decomp_tiled
                # Note that since we zero all irrelevant blocks, we are never overwriting anything
                grad_chol_decomp_tiled += grad_chol_decomp_block_i_tile

            # Now we can compute the contribution from the variance in a fast C loop.
            aggregate_dx[diff_index, ...] -= numpy.einsum('ki, kij', normals_compressed, grad_chol_decomp_tiled)

        # For reference, the above block replaces the following code:
        # for it, normal in enumerate(normals_compressed):
        #     for diff_index in xrange(self.num_to_sample):
        #         aggregate_dx[diff_index, ...] -= numpy.dot(normal, grad_chol_decomp[diff_index, winner_indexes_compressed[it], ...])
        # The vectorized version performs exactly the same number of arithmetic operations in exactly the same order but
        # is at least 30x faster (difference grows with self._num_mc_iterations). Looping in Python is REALLY slow.

        aggregate_dx /= float(self._num_mc_iterations)
        return aggregate_dx

    def compute_expected_improvement(self, force_monte_carlo=False):
        r"""Compute the expected improvement at ``points_to_sample``, with ``points_being_sampled`` concurrent points being sampled.

        .. Note:: These comments were copied from this's superclass in expected_improvement_interface.py.

        ``points_to_sample`` is the "q" and ``points_being_sampled`` is the "p" in q,p-EI.

        Computes the expected improvement ``EI(Xs) = E_n[[f^*_n(X) - min(f(Xs_1),...,f(Xs_m))]^+]``, where ``Xs``
        are potential points to sample (union of ``points_to_sample`` and ``points_being_sampled``) and ``X`` are
        already sampled points.  The ``^+`` indicates that the expression in the expectation evaluates to 0 if it
        is negative.  ``f^*(X)`` is the MINIMUM over all known function evaluations (``points_sampled_value``),
        whereas ``f(Xs)`` are *GP-predicted* function evaluations.

        In words, we are computing the expected improvement (over the current ``best_so_far``, best known
        objective function value) that would result from sampling (aka running new experiments) at
        ``points_to_sample`` with ``points_being_sampled`` concurrent/ongoing experiments.

        In general, the EI expression is complex and difficult to evaluate; hence we use Monte-Carlo simulation to approximate it.
        When faster (e.g., analytic) techniques are available, we will prefer them.

        The idea of the MC approach is to repeatedly sample at the union of ``points_to_sample`` and
        ``points_being_sampled``. This is analogous to gaussian_process_interface.sample_point_from_gp,
        but we sample ``num_union`` points at once:
        ``y = \mu + Lw``
        where ``\mu`` is the GP-mean, ``L`` is the ``chol_factor(GP-variance)`` and ``w`` is a vector
        of ``num_union`` draws from N(0, 1). Then:
        ``improvement_per_step = max(max(best_so_far - y), 0.0)``
        Observe that the inner ``max`` means only the smallest component of ``y`` contributes in each iteration.
        We compute the improvement over many random draws and average.

        :param force_monte_carlo: whether to force monte carlo evaluation (vs using fast/accurate analytic eval when possible)
        :type force_monte_carlo: boolean
        :return: the expected improvement from sampling ``points_to_sample`` with ``points_being_sampled`` concurrent experiments
        :rtype: float64

        """
        num_points = self.num_to_sample + self.num_being_sampled
        union_of_points = numpy.reshape(numpy.append(self._points_to_sample, self._points_being_sampled), (num_points, self.dim))

        mu_star = self._gaussian_process.compute_mean_of_points(union_of_points)
        var_star = self._gaussian_process.compute_variance_of_points(union_of_points)

        if num_points == 1 and force_monte_carlo is False:
            return self._compute_expected_improvement_1d_analytic(mu_star[0], var_star[0, 0])
        else:
            return self._compute_expected_improvement_monte_carlo(mu_star, var_star)

    def compute_objective_function(self, **kwargs):
        """Wrapper for compute_expected_improvement; see that function's docstring."""
        return self.compute_expected_improvement(**kwargs)

    def compute_grad_expected_improvement(self, force_monte_carlo=False):
        r"""Compute the gradient of expected improvement at ``points_to_sample`` wrt ``points_to_sample``, with ``points_being_sampled`` concurrent samples.

        .. Note:: These comments were copied from this's superclass in expected_improvement_interface.py.

        ``points_to_sample`` is the "q" and ``points_being_sampled`` is the "p" in q,p-EI.

        In general, the expressions for gradients of EI are complex and difficult to evaluate; hence we use
        Monte-Carlo simulation to approximate it. When faster (e.g., analytic) techniques are available, we will prefer them.

        The MC computation of grad EI is similar to the computation of EI (decsribed in
        compute_expected_improvement). We differentiate ``y = \mu + Lw`` wrt ``points_to_sample``;
        only terms from the gradient of ``\mu`` and ``L`` contribute. In EI, we computed:
        ``improvement_per_step = max(max(best_so_far - y), 0.0)``
        and noted that only the smallest component of ``y`` may contribute (if it is > 0.0).
        Call this index ``winner``. Thus in computing grad EI, we only add gradient terms
        that are attributable to the ``winner``-th component of ``y``.

        :param force_monte_carlo: whether to force monte carlo evaluation (vs using fast/accurate analytic eval when possible)
        :type force_monte_carlo: boolean
        :return: gradient of EI, ``\pderiv{EI(Xq \cup Xp)}{Xq_{i,d}}`` where ``Xq`` is ``points_to_sample``
          and ``Xp`` is ``points_being_sampled`` (grad EI from sampling ``points_to_sample`` with
          ``points_being_sampled`` concurrent experiments wrt each dimension of the points in ``points_to_sample``)
        :rtype: array of float64 with shape (num_to_sample, dim)

        """
        num_points = self.num_to_sample + self.num_being_sampled
        union_of_points = numpy.reshape(numpy.append(self._points_to_sample, self._points_being_sampled), (num_points, self.dim))

        mu_star = self._gaussian_process.compute_mean_of_points(union_of_points)
        var_star = self._gaussian_process.compute_variance_of_points(union_of_points)
        grad_mu = self._gaussian_process.compute_grad_mean_of_points(union_of_points, self.num_to_sample)
        grad_chol_decomp = self._gaussian_process.compute_grad_cholesky_variance_of_points(union_of_points, self.num_to_sample)

        if num_points == 1 and force_monte_carlo is False:
            return self._compute_grad_expected_improvement_1d_analytic(
                mu_star[0],
                var_star[0, 0],
                grad_mu[0, ...],
                grad_chol_decomp[0, 0, 0, ...],
            )
        else:
            return self._compute_grad_expected_improvement_monte_carlo(
                mu_star,
                var_star,
                grad_mu,
                grad_chol_decomp,
            )

    def compute_grad_objective_function(self, **kwargs):
        """Wrapper for compute_grad_expected_improvement; see that function's docstring."""
        return self.compute_grad_expected_improvement(**kwargs)

    def compute_hessian_objective_function(self, **kwargs):
        """We do not currently support computation of the (spatial) hessian of Expected Improvement."""
        raise NotImplementedError('Currently we cannot compute the hessian of expected improvement.')<|MERGE_RESOLUTION|>--- conflicted
+++ resolved
@@ -124,15 +124,9 @@
     def __init__(
             self,
             gaussian_process,
-<<<<<<< HEAD
-            current_point,
-            points_to_sample=numpy.array([]),
+            points_to_sample=None,
+            points_being_sampled=None,
             num_mc_iterations=DEFAULT_EXPECTED_IMPROVEMENT_MC_ITERATIONS,
-=======
-            points_to_sample,
-            points_being_sampled=numpy.array([]),
-            num_mc_iterations=default_expected_improvement_parameters.mc_iterations,
->>>>>>> 98b58f98
             randomness=None,
     ):
         """Construct an ExpectedImprovement object that supports q,p-EI.
@@ -158,8 +152,16 @@
         else:
             self._best_so_far = numpy.finfo(numpy.float64).max
 
-        self.set_current_point(points_to_sample)
-        self._points_being_sampled = numpy.copy(points_being_sampled)
+        if points_being_sampled is None:
+            self._points_being_sampled = numpy.array([])
+        else:
+            self._points_being_sampled = numpy.copy(points_being_sampled)
+
+        if points_to_sample is None:
+            # set an arbitrary point
+            self.set_current_point([0.0] * gaussian_process.dim)
+        else:
+            self.set_current_point(points_to_sample)
 
     @property
     def dim(self):
