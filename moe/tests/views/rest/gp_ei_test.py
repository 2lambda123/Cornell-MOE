# -*- coding: utf-8 -*-
"""Test class for gp_mean_var view."""
import numpy
import simplejson as json

import testify as T

from moe.optimal_learning.python.cpp_wrappers.expected_improvement import ExpectedImprovement
from moe.optimal_learning.python.cpp_wrappers.gaussian_process import GaussianProcess
from moe.optimal_learning.python.cpp_wrappers.covariance import SquareExponential
from moe.tests.views.rest_gaussian_process_test_case import RestGaussianProcessTestCase
from moe.views.constant import GP_EI_ENDPOINT
from moe.views.rest.gp_ei import GpEiResponse
from moe.views.utils import _build_domain_info


class TestGpEiView(RestGaussianProcessTestCase):

    """Test that the /gp/ei endpoint does the same thing as the C++ interface."""

    precompute_gaussian_process_data = True
    endpoint = GP_EI_ENDPOINT

    def _build_json_payload(self, domain, gaussian_process, covariance, points_to_evaluate):
        """Create a json_payload to POST to the /gp/ei endpoint with all needed info."""
        json_payload = json.dumps({
            'points_to_evaluate': points_to_evaluate,
            'points_being_sampled': [],
            'gp_info': self._build_gp_info(gaussian_process),
            'covariance_info': self._build_covariance_info(covariance),
            'domain_info': _build_domain_info(domain),
            })

        return json_payload

    def test_interface_returns_same_as_cpp(self):
        """Test that the /gp/ei endpoint does the same thing as the C++ interface."""
        for test_case in self.gp_test_environments:
            python_domain, python_cov, python_gp = test_case

            cpp_cov = SquareExponential(python_cov.get_hyperparameters())
            cpp_gp = GaussianProcess(cpp_cov, python_gp._historical_data)

            points_to_evaluate = python_domain.generate_uniform_random_points_in_domain(10)

            # EI from C++
<<<<<<< HEAD
            # TODO(eliu, sclark): change test case to have the right shape
            # here we assume shape is (num_to_evaluate, dim) so we insert an axis
            cpp_expected_improvement = gaussian_process.evaluate_expected_improvement_at_point_list(
                    points_to_evaluate[..., numpy.newaxis, :],
=======
            expected_improvement_evaluator = ExpectedImprovement(
                    cpp_gp,
                    None,
                    )
            cpp_expected_improvement = expected_improvement_evaluator.evaluate_at_point_list(
                    points_to_evaluate,
>>>>>>> e3f823d3
                    )

            # EI from REST
            json_payload = self._build_json_payload(python_domain, python_gp, python_cov, points_to_evaluate.tolist())
            resp = self.testapp.post(self.endpoint, json_payload)
            resp_schema = GpEiResponse()
            resp_dict = resp_schema.deserialize(json.loads(resp.body))
            rest_expected_improvement = resp_dict.get('expected_improvement')

            self.assert_lists_relatively_equal(
                    cpp_expected_improvement,
                    rest_expected_improvement,
                    tol=1e-11,
                    )

if __name__ == "__main__":
    T.run()<|MERGE_RESOLUTION|>--- conflicted
+++ resolved
@@ -44,19 +44,16 @@
             points_to_evaluate = python_domain.generate_uniform_random_points_in_domain(10)
 
             # EI from C++
-<<<<<<< HEAD
-            # TODO(eliu, sclark): change test case to have the right shape
-            # here we assume shape is (num_to_evaluate, dim) so we insert an axis
-            cpp_expected_improvement = gaussian_process.evaluate_expected_improvement_at_point_list(
-                    points_to_evaluate[..., numpy.newaxis, :],
-=======
             expected_improvement_evaluator = ExpectedImprovement(
                     cpp_gp,
                     None,
                     )
+            # TODO(sclark): (GH-99) Change test case to have the right shape:
+            # (num_to_evaluate, num_to_sample, dim)
+            # Here we assume the shape is (num_to_evaluate, dim) so we insert an axis, making num_to_sample = 1.
+            # Also might be worth testing more num_to_sample values (will require manipulating C++ RNG state).
             cpp_expected_improvement = expected_improvement_evaluator.evaluate_at_point_list(
-                    points_to_evaluate,
->>>>>>> e3f823d3
+                    points_to_evaluate[:, numpy.newaxis, :],
                     )
 
             # EI from REST
@@ -72,5 +69,6 @@
                     tol=1e-11,
                     )
 
+
 if __name__ == "__main__":
     T.run()