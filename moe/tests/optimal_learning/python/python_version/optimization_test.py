--- conflicted
+++ resolved
@@ -140,11 +140,7 @@
         self.assert_vector_within_relative(test_values, truth, 0.0)
 
 
-<<<<<<< HEAD
-class OptimizerTest(OptimalLearningTestCase):
-=======
-class TestGradientDescentOptimizer(OptimalLearningTestCase):
->>>>>>> f53f45a6
+class TestOptimizer(OptimalLearningTestCase):
 
     r"""Test the implemented optimizers on a simple quadratic objective.
 
@@ -170,18 +166,12 @@
         domain_bounds = [ClosedInterval(-1.0, 1.0)] * cls.dim
         cls.domain = TensorProductDomain(domain_bounds)
 
-<<<<<<< HEAD
-        large_domain_bounds = [ClosedInterval(-1.0, 1.0)] * self.dim
-        self.large_domain = TensorProductDomain(large_domain_bounds)
-
-        maxima_point = numpy.full(self.dim, 0.5)
-        current_point = numpy.zeros(self.dim)
-        self.polynomial = QuadraticFunction(maxima_point, current_point)
-=======
+        large_domain_bounds = [ClosedInterval(-1.0, 1.0)] * cls.dim
+        cls.large_domain = TensorProductDomain(large_domain_bounds)
+
         maxima_point = numpy.full(cls.dim, 0.5)
         current_point = numpy.zeros(cls.dim)
         cls.polynomial = QuadraticFunction(maxima_point, current_point)
->>>>>>> f53f45a6
 
         max_num_steps = 250
         max_num_restarts = 10
@@ -217,9 +207,9 @@
 
         maxfun = 1000
         rhobeg = 1.0
-        rhoend = 1.0e-13
+        rhoend = numpy.finfo(numpy.float64).eps
         catol = 2.0e-13
-        self.COBYLA_parameters = ConstrainedDFOParameters(
+        cls.COBYLA_parameters = ConstrainedDFOParameters(
             rhobeg,
             rhoend,
             maxfun,
@@ -237,52 +227,6 @@
             start, end = GradientDescentOptimizer._get_averaging_range(num_steps_averaged_input_list[i], num_steps_total)
             assert start == truth[0]
             assert end == truth[1]
-
-    def test_gradient_descent_optimizer_with_averaging(self):
-        """Check that gradient descent can find the optimum of the quadratic test objective with averaging on.
-
-        This test doesn't exercise the purpose of averaging (i.e., this objective isn't stochastic), but it does
-        check that it at least runs.
-
-        """
-        num_steps_averaged = self.gd_parameters.max_num_steps * 3 / 4
-        gd_parameters_averaging = GradientDescentParameters(
-            self.gd_parameters.max_num_steps,
-            self.gd_parameters.max_num_restarts,
-            num_steps_averaged,
-            self.gd_parameters.gamma,
-            self.gd_parameters.pre_mult,
-            self.gd_parameters.max_relative_change,
-            self.gd_parameters.tolerance,
-        )
-        # Check the claimed optima is an optima
-        optimum_point = self.polynomial.optimum_point
-        self.polynomial.current_point = optimum_point
-        gradient = self.polynomial.compute_grad_objective_function()
-        self.assert_vector_within_relative(gradient, numpy.zeros(self.polynomial.dim), 0.0)
-
-        # Verify that gradient descent does not move from the optima if we start it there.
-        gradient_descent_optimizer = GradientDescentOptimizer(self.domain, self.polynomial, gd_parameters_averaging)
-        gradient_descent_optimizer.optimize()
-        output = gradient_descent_optimizer.objective_function.current_point
-        self.assert_vector_within_relative(output, optimum_point, 0.0)
-
-        # Start at a wrong point and check optimization
-        tolerance = 2.0e-10
-        initial_guess = numpy.full(self.polynomial.dim, 0.2)
-        gradient_descent_optimizer.objective_function.current_point = initial_guess
-        gradient_descent_optimizer.optimize()
-        output = gradient_descent_optimizer.objective_function.current_point
-        # Verify coordinates
-        self.assert_vector_within_relative(output, optimum_point, tolerance)
-
-        # Verify function value
-        value = self.polynomial.compute_objective_function()
-        self.assert_scalar_within_relative(value, self.polynomial.optimum_value, tolerance)
-
-        # Verify derivative
-        gradient = self.polynomial.compute_grad_objective_function()
-        self.assert_vector_within_relative(gradient, numpy.zeros(self.polynomial.dim), tolerance)
 
     def test_gradient_descent_optimizer_constrained(self):
         """Check that gradient descent can find the global optimum (in a domain) when the true optimum is outside."""
@@ -347,7 +291,7 @@
         for value in (test_best_point - self.polynomial.optimum_point):
             assert value == 0.0
 
-    def optimizer_test(self, optimizer):
+    def optimizer_test(self, optimizer, tolerance=2.0e-13):
         """Check that the optimizer can find the optimum of the quadratic test objective."""
         # Check the claimed optima is an optima
         optimum_point = self.polynomial.optimum_point
@@ -356,10 +300,9 @@
         self.assert_vector_within_relative(gradient, numpy.zeros(self.polynomial.dim), 0.0)
 
         # Verify that the optimizer does not move from the optima if we start it there.
-        tolerance = 2.0e-13
         optimizer.optimize()
         output = optimizer.objective_function.current_point
-        self.assert_vector_within_relative(output, optimum_point, tolerance)
+        self.assert_vector_within_relative(output, optimum_point, 2.0 * numpy.finfo(numpy.float64).eps)
 
         # Start at a wrong point and check optimization
         initial_guess = numpy.full(self.polynomial.dim, 0.2)
@@ -423,4 +366,25 @@
     def test_gradient_descent_multistarted_optimizer(self):
         """Test if Gradient Descent can optimize a "hard" objective function with multistarts."""
         gradient_descent_optimizer = GradientDescentOptimizer(self.large_domain, self.polynomial, self.gd_parameters)
-        self.multistarted_optimizer_test(gradient_descent_optimizer)+        self.multistarted_optimizer_test(gradient_descent_optimizer)
+
+    def test_gradient_descent_optimizer_with_averaging(self):
+        """Test if Gradient Descent can optimize a simple objective function.
+
+        This test doesn't exercise the purpose of averaging (i.e., this objective isn't stochastic), but it does
+        check that it at least runs.
+
+        """
+        num_steps_averaged = self.gd_parameters.max_num_steps * 3 / 4
+        gd_parameters_averaging = GradientDescentParameters(
+            self.gd_parameters.max_num_steps,
+            self.gd_parameters.max_num_restarts,
+            num_steps_averaged,
+            self.gd_parameters.gamma,
+            self.gd_parameters.pre_mult,
+            self.gd_parameters.max_relative_change,
+            self.gd_parameters.tolerance,
+        )
+
+        gradient_descent_optimizer = GradientDescentOptimizer(self.domain, self.polynomial, gd_parameters_averaging)
+        self.optimizer_test(gradient_descent_optimizer, tolerance=2.0e-10)