# -*- coding: utf-8 -*-
"""Base test case class for bandit tests; includes different historical infos (different sampled arms)."""
import testify as T

from moe.bandit.data_containers import HistoricalData, SampleArm


class BanditTestCase(T.TestCase):

    """Base test case for the bandit library.

    This sets up arms for test cases and includes an integration test case for
    verifying that default values do not throw an error.

    """

    bandit_class = None  # Define in a subclass

    """Set up arms for test cases."""
    one_arm_test_case = HistoricalData(sample_arms={"arm1": SampleArm(win=0, loss=0, total=0)})
    two_unsampled_arms_test_case = HistoricalData(sample_arms={"arm1": SampleArm(win=0, loss=0, total=0), "arm2": SampleArm(win=0, loss=0, total=0)})
    two_arms_test_case = HistoricalData(sample_arms={"arm1": SampleArm(win=1, loss=0, total=1), "arm2": SampleArm(win=0, loss=0, total=0)})
    three_arms_test_case = HistoricalData(sample_arms={"arm1": SampleArm(win=2, loss=1, total=3), "arm2": SampleArm(win=1, loss=1, total=2), "arm3": SampleArm(win=0, loss=0, total=0)})
    three_arms_float_payoffs_test_case = HistoricalData(sample_arms={"arm1": SampleArm(win=2.2, loss=1.1, total=3), "arm2": SampleArm(win=2.1, loss=1.1, total=3), "arm3": SampleArm(win=0, loss=0, total=0)})
    three_arms_two_winners_test_case = HistoricalData(sample_arms={"arm1": SampleArm(win=2, loss=1, total=3), "arm2": SampleArm(win=2, loss=1, total=3), "arm3": SampleArm(win=0, loss=0, total=0)})
    three_arms_two_winners_no_unsampled_arm_test_case = HistoricalData(sample_arms={"arm1": SampleArm(win=2, loss=1, total=3), "arm2": SampleArm(win=2, loss=1, total=3), "arm3": SampleArm(win=0, loss=1, total=1)})
<<<<<<< HEAD
=======
    three_arms_with_variance_no_unsampled_arm_test_case = HistoricalData(sample_arms={"arm1": SampleArm(win=2, loss=1, total=500, variance=0.1), "arm2": SampleArm(win=2, loss=1, total=500, variance=0.01), "arm3": SampleArm(win=2, loss=1, total=500, variance=0.001)})
>>>>>>> fbe06a7a

    historical_infos_to_test = [
                            one_arm_test_case,
                            two_unsampled_arms_test_case,
                            two_arms_test_case,
                            three_arms_test_case,
                            three_arms_float_payoffs_test_case,
                            three_arms_two_winners_test_case,
                            three_arms_two_winners_no_unsampled_arm_test_case,
<<<<<<< HEAD
=======
                            three_arms_with_variance_no_unsampled_arm_test_case,
>>>>>>> fbe06a7a
                            ]

    def _test_init_default(self):
        """Verify that default values do not throw and error. This is purely an integration test."""
        for historical_info in self.historical_infos_to_test:
            bandit = self.bandit_class(historical_info=historical_info)
            bandit.choose_arm(bandit.allocate_arms())

    def _test_one_arm(self, bandit):
        """Check that the one-arm case always returns the given arm as the winning arm and the allocation is 1.0."""
        bandit = self.bandit_class(self.one_arm_test_case)
        arms_to_allocations = bandit.allocate_arms()
        T.assert_dicts_equal(arms_to_allocations, {"arm1": 1.0})
        T.assert_equal(bandit.choose_arm(arms_to_allocations), "arm1")<|MERGE_RESOLUTION|>--- conflicted
+++ resolved
@@ -24,10 +24,7 @@
     three_arms_float_payoffs_test_case = HistoricalData(sample_arms={"arm1": SampleArm(win=2.2, loss=1.1, total=3), "arm2": SampleArm(win=2.1, loss=1.1, total=3), "arm3": SampleArm(win=0, loss=0, total=0)})
     three_arms_two_winners_test_case = HistoricalData(sample_arms={"arm1": SampleArm(win=2, loss=1, total=3), "arm2": SampleArm(win=2, loss=1, total=3), "arm3": SampleArm(win=0, loss=0, total=0)})
     three_arms_two_winners_no_unsampled_arm_test_case = HistoricalData(sample_arms={"arm1": SampleArm(win=2, loss=1, total=3), "arm2": SampleArm(win=2, loss=1, total=3), "arm3": SampleArm(win=0, loss=1, total=1)})
-<<<<<<< HEAD
-=======
     three_arms_with_variance_no_unsampled_arm_test_case = HistoricalData(sample_arms={"arm1": SampleArm(win=2, loss=1, total=500, variance=0.1), "arm2": SampleArm(win=2, loss=1, total=500, variance=0.01), "arm3": SampleArm(win=2, loss=1, total=500, variance=0.001)})
->>>>>>> fbe06a7a
 
     historical_infos_to_test = [
                             one_arm_test_case,
@@ -37,10 +34,7 @@
                             three_arms_float_payoffs_test_case,
                             three_arms_two_winners_test_case,
                             three_arms_two_winners_no_unsampled_arm_test_case,
-<<<<<<< HEAD
-=======
                             three_arms_with_variance_no_unsampled_arm_test_case,
->>>>>>> fbe06a7a
                             ]
 
     def _test_init_default(self):
