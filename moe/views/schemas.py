--- conflicted
+++ resolved
@@ -872,13 +872,8 @@
 
     **Required fields**
 
-<<<<<<< HEAD
-    :ivar points_to_sample: (*list of list of float64*) points in domain to calculate the Gaussian Process (GP) mean and covariance at (:class:`moe.views.schemas.ListOfPointsInDomain`)
+    :ivar points_to_evaluate: (*list of list of float64*) points in domain to calculate the Gaussian Process (GP) mean and covariance at (:class:`moe.views.schemas.ListOfPointsInDomain`)
     :ivar gp_historical_info: (:class:`moe.views.schemas.GpHistoricalInfo`) object of historical data
-=======
-        :points_to_evaluate: list of points in domain to calculate the Gaussian Process (GP) mean and covariance at (:class:`moe.views.schemas.ListOfPointsInDomain`)
-        :gp_historical_info: a :class:`moe.views.schemas.GpHistoricalInfo` object of historical data
->>>>>>> dd29fe03
 
     **Optional fields**
 
@@ -964,11 +959,7 @@
 
     **Output fields**
 
-<<<<<<< HEAD
-    :ivar mean: (*list of float64*) the means of the GP at ``points_to_sample`` (:class:`moe.views.schemas.ListOfFloats`)
-=======
-        :mean: list of the means of the GP at ``points_to_evaluate`` (:class:`moe.views.schemas.ListOfFloats`)
->>>>>>> dd29fe03
+    :ivar mean: (*list of float64*) the means of the GP at ``points_to_evaluate`` (:class:`moe.views.schemas.ListOfFloats`)
 
     **Example Response**
 
@@ -989,11 +980,7 @@
 
     **Output fields**
 
-<<<<<<< HEAD
-    :ivar var: (:class:`moe.views.schemas.MatrixOfFloats`) matrix of covariance of the GP at ``points_to_sample``
-=======
-        :variance: matrix of covariance of the GP at ``points_to_evaluate`` (:class:`moe.views.schemas.MatrixOfFloats`)
->>>>>>> dd29fe03
+    :ivar var: (:class:`moe.views.schemas.MatrixOfFloats`) matrix of covariance of the GP at ``points_to_evaluate``
 
     **Example Response**
 
@@ -1018,11 +1005,7 @@
 
     **Output fields**
 
-<<<<<<< HEAD
-    :ivar var: (*list of float64*) variances of the GP at ``points_to_sample``; i.e., diagonal of the ``var`` response from gp_mean_var (:class:`moe.views.schemas.ListOfFloats`)
-=======
-        :variance: list of variances of the GP at ``points_to_evaluate``; i.e., diagonal of the ``variance`` response from gp_mean_var (:class:`moe.views.schemas.ListOfFloats`)
->>>>>>> dd29fe03
+    :ivar var: (*list of float64*) variances of the GP at ``points_to_evaluate``; i.e., diagonal of the ``var`` response from gp_mean_var (:class:`moe.views.schemas.ListOfFloats`)
 
     **Example Response**
 
@@ -1039,18 +1022,7 @@
 
 class GpMeanResponse(GpEndpointResponse, GpMeanMixinResponse):
 
-<<<<<<< HEAD
     """A :class:`moe.views.rest.gp_mean_var.GpMeanView` response colander schema.
-=======
-    """A gp_mean response colander schema.
-
-    **Output fields**
-
-        :endpoint: the endpoint that was called
-        :mean: list of the means of the GP at ``points_to_evaluate`` (:class:`moe.views.schemas.ListOfFloats`)
-
-    **Example Response**
->>>>>>> dd29fe03
 
     See composing members' docstrings.
 
@@ -1061,18 +1033,7 @@
 
 class GpVarResponse(GpEndpointResponse, GpVarMixinResponse):
 
-<<<<<<< HEAD
     """A :class:`moe.views.rest.gp_mean_var.GpVarView` response colander schema.
-=======
-    """A gp_var response colander schema.
-
-    **Output fields**
-
-        :endpoint: the endpoint that was called
-        :variance: matrix of covariance of the GP at ``points_to_evaluate`` (:class:`moe.views.schemas.MatrixOfFloats`)
-
-    **Example Response**
->>>>>>> dd29fe03
 
     See composing members' docstrings.
 
@@ -1083,18 +1044,7 @@
 
 class GpVarDiagResponse(GpEndpointResponse, GpVarDiagMixinResponse):
 
-<<<<<<< HEAD
     """A :class:`moe.views.rest.gp_mean_var.GpVarDiagView` response colander schema.
-=======
-    """A gp_var_diag response colander schema.
-
-    **Output fields**
-
-        :endpoint: the endpoint that was called
-        :variance: list of variances of the GP at ``points_to_evaluate``; i.e., diagonal of the ``variance`` response from gp_mean_var (:class:`moe.views.schemas.ListOfFloats`)
-
-    **Example Response**
->>>>>>> dd29fe03
 
     See composing members' docstrings.
 
@@ -1105,19 +1055,7 @@
 
 class GpMeanVarResponse(GpMeanResponse, GpVarMixinResponse):
 
-<<<<<<< HEAD
     """A :class:`moe.views.rest.gp_mean_var.GpMeanVarView` response colander schema.
-=======
-    """A gp_mean_var response colander schema.
-
-    **Output fields**
-
-        :endpoint: the endpoint that was called
-        :mean: list of the means of the GP at ``points_to_evaluate`` (:class:`moe.views.schemas.ListOfFloats`)
-        :variance: matrix of covariance of the GP at ``points_to_evaluate`` (:class:`moe.views.schemas.MatrixOfFloats`)
-
-    **Example Response**
->>>>>>> dd29fe03
 
     See composing members' docstrings.
 
@@ -1128,21 +1066,7 @@
 
 class GpMeanVarDiagResponse(GpMeanResponse, GpVarDiagMixinResponse):
 
-<<<<<<< HEAD
     """A :class:`moe.views.rest.gp_mean_var.GpMeanVarDiagView` response colander schema.
-=======
-    """A gp_mean_var_diag response colander schema.
-
-    **Output fields**
-
-        :endpoint: the endpoint that was called
-        :mean: list of the means of the GP at ``points_to_evaluate`` (:class:`moe.views.schemas.ListOfFloats`)
-        :variance: list of variances of the GP at ``points_to_evaluate``; i.e., diagonal of the ``variance`` response from gp_mean_var (:class:`moe.views.schemas.ListOfFloats`)
-
-    **Example Response**
-
-    .. sourcecode:: http
->>>>>>> dd29fe03
 
     See composing members' docstrings.
 
