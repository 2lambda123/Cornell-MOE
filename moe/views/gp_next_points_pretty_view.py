--- conflicted
+++ resolved
@@ -8,11 +8,7 @@
 import colander
 
 import moe.build.GPP as C_GP
-<<<<<<< HEAD
-from moe.optimal_learning.EPI.src.python.cpp_wrappers.optimization import GradientDescentParameters, GradientDescentOptimizer, NullOptimizer
-=======
-from moe.optimal_learning.python.cpp_wrappers.optimization_parameters import ExpectedImprovementOptimizationParameters
->>>>>>> fb17b4db
+from moe.optimal_learning.python.cpp_wrappers.optimization import GradientDescentParameters, GradientDescentOptimizer, NullOptimizer
 from moe.views.gp_pretty_view import GpPrettyView
 from moe.views.schemas import GpInfo, EiOptimizationParameters, ListOfPointsInDomain, ListOfExpectedImprovements
 from moe.views.utils import _make_gp_from_gp_info
@@ -158,20 +154,14 @@
         return _make_gp_from_gp_info(gp_info)
 
     @staticmethod
-<<<<<<< HEAD
-    def get_optimization_parameters_cpp(params):
-        """Figure out which cpp_wrappers.* objects to construct from params."""
-        ei_optimization_parameters = params.get('ei_optimization_parameters')
-=======
     def get_optimization_parameters_cpp(deserialized_request_params):
-        """Form a C++ consumable ExpectedImprovementOptimizationParameters object from deserialized request params.
+        """Figure out which cpp_wrappers.* objects to construct from params.
 
         :param deserialized_request_params: the deserialized REST request, containing ei_optimization_parameters
         :type deserialized_request_params: a dictionary with a key ei_optimization_parameters containing a moe.views.schemas.EiOptimizationParameters() object with optimization parameters
 
         """
         ei_optimization_parameters = deserialized_request_params.get('ei_optimization_parameters')
->>>>>>> fb17b4db
 
         # TODO(eliu): clean this up!
         # TODO(sclark): should this endpoint also support 'dumb' search optimization?
