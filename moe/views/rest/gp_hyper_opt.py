# -*- coding: utf-8 -*-
"""Classes for gp_hyper_opt endpoints.

Includes:
    1. request and response schemas
    2. pretty and backend views
"""
from pyramid.view import view_config

from moe.optimal_learning.python.cpp_wrappers.log_likelihood import multistart_hyperparameter_optimization
from moe.optimal_learning.python.linkers import LOG_LIKELIHOOD_TYPES_TO_LOG_LIKELIHOOD_METHODS
from moe.optimal_learning.python.timing import timing_context
from moe.views.constant import GP_HYPER_OPT_ROUTE_NAME, GP_HYPER_OPT_PRETTY_ROUTE_NAME
from moe.views.gp_pretty_view import GpPrettyView, PRETTY_RENDERER
from moe.views.optimizable_gp_pretty_view import OptimizableGpPrettyView
from moe.views.schemas import GpHyperOptRequest, GpHyperOptResponse
from moe.views.utils import _make_domain_from_params, _make_gp_from_params, _make_optimizer_parameters_from_params


class GpHyperOptView(OptimizableGpPrettyView):

    """Views for gp_hyper_opt endpoints."""

    _route_name = GP_HYPER_OPT_ROUTE_NAME
    _pretty_route_name = GP_HYPER_OPT_PRETTY_ROUTE_NAME

    request_schema = GpHyperOptRequest()
    response_schema = GpHyperOptResponse()

    _pretty_default_request = {
            "gp_historical_info": GpPrettyView._pretty_default_gp_historical_info,
            "domain_info": {"dim": 1},
            "covariance_info": GpPrettyView._pretty_default_covariance_info,
            "hyperparameter_domain_info": {
                "dim": 2,
                "domain_bounds": [
                    {
                        "min": 0.1,
                        "max": 2.0,
                    },
                    {
                        "min": 0.1,
                        "max": 2.0,
                    },
                    ],
                },
            }

    @view_config(route_name=_pretty_route_name, renderer=PRETTY_RENDERER)
    def pretty_view(self):
        """A pretty, browser interactive view for the interface. Includes form request and response.

        .. http:get:: /gp/hyper_opt/pretty

        """
        return self.pretty_response()

    @view_config(route_name=_route_name, renderer='json', request_method='POST')
    def gp_hyper_opt_view(self):
        """Endpoint for gp_hyper_opt POST requests.

        .. http:post:: /gp/hyper_opt

           Calculates the optimal hyperparameters for a gaussian process, given historical data.

           :input: :class:`moe.views.gp_hyper_opt.GpHyperOptRequest`
           :output: :class:`moe.views.gp_hyper_opt.GpHyperOptResponse`

           :status 201: returns a response
           :status 500: server error

        """
        params = self.get_params_from_request()

        max_num_threads = params.get('max_num_threads')
        hyperparameter_domain = _make_domain_from_params(params, domain_info_key='hyperparameter_domain_info')
        gaussian_process = _make_gp_from_params(params)
        covariance_of_process, historical_data = gaussian_process.get_core_data_copy()
        optimizer_class, optimizer_parameters, num_random_samples = _make_optimizer_parameters_from_params(params)
        log_likelihood_type = params.get('log_likelihood_info')

        log_likelihood_eval = LOG_LIKELIHOOD_TYPES_TO_LOG_LIKELIHOOD_METHODS[log_likelihood_type].log_likelihood_class(
            covariance_of_process,
            historical_data,
        )

        log_likelihood_optimizer = optimizer_class(
            hyperparameter_domain,
            log_likelihood_eval,
            optimizer_parameters,
            num_random_samples=0,  # hyperopt doesn't use dumb search if optimization fails
        )

        hyperopt_status = {}
<<<<<<< HEAD
        with timing_context("model selection time"):
            optimized_hyperparameters = multistart_hyperparameter_optimization(
                log_likelihood_optimizer,
                optimization_parameters.num_multistarts,
                max_num_threads=max_num_threads,
                status=hyperopt_status,
            )
=======
        optimized_hyperparameters = multistart_hyperparameter_optimization(
            log_likelihood_optimizer,
            optimizer_parameters.num_multistarts,
            max_num_threads=max_num_threads,
            status=hyperopt_status,
        )
>>>>>>> 8ad3fb4b

        covariance_of_process.hyperparameters = optimized_hyperparameters

        log_likelihood_eval.current_point = optimized_hyperparameters

        return self.form_response({
                'endpoint': self._route_name,
                'covariance_info': covariance_of_process.get_json_serializable_info(),
                'status': {
                    'log_likelihood': log_likelihood_eval.compute_log_likelihood(),
                    'grad_log_likelihood': log_likelihood_eval.compute_grad_log_likelihood().tolist(),
<<<<<<< HEAD
                    'optimization_success': hyperopt_status,
=======
                    'optimizer_success': hyperopt_status['gradient_descent_found_update'],
>>>>>>> 8ad3fb4b
                    },
                })<|MERGE_RESOLUTION|>--- conflicted
+++ resolved
@@ -92,22 +92,13 @@
         )
 
         hyperopt_status = {}
-<<<<<<< HEAD
         with timing_context("model selection time"):
             optimized_hyperparameters = multistart_hyperparameter_optimization(
                 log_likelihood_optimizer,
-                optimization_parameters.num_multistarts,
+                optimizer_parameters.num_multistarts,
                 max_num_threads=max_num_threads,
                 status=hyperopt_status,
             )
-=======
-        optimized_hyperparameters = multistart_hyperparameter_optimization(
-            log_likelihood_optimizer,
-            optimizer_parameters.num_multistarts,
-            max_num_threads=max_num_threads,
-            status=hyperopt_status,
-        )
->>>>>>> 8ad3fb4b
 
         covariance_of_process.hyperparameters = optimized_hyperparameters
 
@@ -119,10 +110,6 @@
                 'status': {
                     'log_likelihood': log_likelihood_eval.compute_log_likelihood(),
                     'grad_log_likelihood': log_likelihood_eval.compute_grad_log_likelihood().tolist(),
-<<<<<<< HEAD
-                    'optimization_success': hyperopt_status,
-=======
-                    'optimizer_success': hyperopt_status['gradient_descent_found_update'],
->>>>>>> 8ad3fb4b
+                    'optimizer_success': hyperopt_status,
                     },
                 })