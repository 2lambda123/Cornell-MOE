# -*- coding: utf-8 -*-
"""Classes for gp_next_points_constant_liar endpoints.

Includes:

    1. pretty and backend views

Support for:

    * `'constant_liar_min'` - `lie_value` is equal to the *min* of all points sampled so far
    * `'constant_liar_max'` - `lie_value` is equal to the *max* of all points sampled so far
    * `'constant_liar_mean'` - `lie_value` is equal to the *mean* of all points sampled so far
"""
import numpy

from pyramid.view import view_config

from moe.optimal_learning.python.constant import CONSTANT_LIAR_MIN, CONSTANT_LIAR_MAX, CONSTANT_LIAR_MEAN
from moe.views.constant import GP_NEXT_POINTS_CONSTANT_LIAR_ROUTE_NAME, GP_NEXT_POINTS_CONSTANT_LIAR_PRETTY_ROUTE_NAME, GP_NEXT_POINTS_CONSTANT_LIAR_OPTIMIZATION_METHOD_NAME
from moe.views.gp_next_points_pretty_view import GpNextPointsPrettyView
from moe.views.gp_pretty_view import PRETTY_RENDERER
from moe.views.schemas import GpNextPointsConstantLiarRequest
from moe.views.utils import _make_gp_from_params


<<<<<<< HEAD
CONSTANT_LIAR_MIN = 'constant_liar_min'
CONSTANT_LIAR_MAX = 'constant_liar_max'
CONSTANT_LIAR_MEAN = 'constant_liar_mean'

CONSTANT_LIAR_METHODS = [
        CONSTANT_LIAR_MIN,
        CONSTANT_LIAR_MAX,
        CONSTANT_LIAR_MEAN,
        ]


class GpNextPointsConstantLiarRequest(GpNextPointsRequest):

    """Extends the standard request :class:`moe.views.gp_next_points_pretty_view.GpNextPointsRequest` with a lie value.

    **Required fields**

        :gp_historical_info: a :class:`moe.views.schemas.GpHistoricalInfo` dict of historical data
        :domain_info: a :class:`moe.views.schemas.BoundedDomainInfo` dict of domain information

    **Optional fields**

        :num_to_sample: number of next points to generate (default: 1)
        :lie_method: a string from `CONSTANT_LIAR_METHODS` representing the liar method to use (default: 'constant_liar_max')
        :lie_value: a float representing the 'lie' the Constant Liar heuristic will use (default: None). If `lie_value` is not None the algorithm will use this value instead of one calculated using `lie_method`.
        :lie_noise_variance: a positive (>= 0) float representing the noise variance of the 'lie' value (default: 0.0)
        :covariance_info: a :class:`moe.views.schemas.CovarianceInfo` dict of covariance information
        :optimiaztion_info: a :class:`moe.views.schemas.OptimizationInfo` dict of optimization information

    **Example Request**

    .. sourcecode:: http

        Content-Type: text/javascript

        {
            "num_to_sample": 1,
            "lie_value": 0.0,
            "lie_noise_variance": 0.0,
            "gp_historical_info": {
                "points_sampled": [
                        {"value_var": 0.01, "value": 0.1, "point": [0.0]},
                        {"value_var": 0.01, "value": 0.2, "point": [1.0]}
                    ],
                },
            "domain_info": {
                "dim": 1,
                "domain_bounds": [
                    {"min": 0.0, "max": 1.0},
                    ],
                },
        }

    """

    lie_method = colander.SchemaNode(
            colander.String(),
            missing=CONSTANT_LIAR_MAX,
            validator=colander.OneOf(CONSTANT_LIAR_METHODS),
            )
    lie_value = colander.SchemaNode(
            colander.Float(),
            missing=None,
            )
    # TODO(GH-257): Find a good default for this.
    lie_noise_variance = colander.SchemaNode(
            colander.Float(),
            missing=1e-12,
            validator=colander.Range(min=0.0),
            )


=======
>>>>>>> 99a6e27b
class GpNextPointsConstantLiar(GpNextPointsPrettyView):

    """Views for gp_next_points_constant_liar endpoints."""

    _route_name = GP_NEXT_POINTS_CONSTANT_LIAR_ROUTE_NAME
    _pretty_route_name = GP_NEXT_POINTS_CONSTANT_LIAR_PRETTY_ROUTE_NAME

    request_schema = GpNextPointsConstantLiarRequest()

    _pretty_default_request = GpNextPointsPrettyView._pretty_default_request.copy()
    _pretty_default_request['lie_method'] = CONSTANT_LIAR_MAX

    @view_config(route_name=_pretty_route_name, renderer=PRETTY_RENDERER)
    def pretty_view(self):
        """A pretty, browser interactive view for the interface. Includes form request and response.

        .. http:get:: /gp/next_points/constant_liar/pretty

        """
        return self.pretty_response()

    def get_lie_value(self, params):
        """Return the lie value associated with the lie_method, unless lie_value is explicitly given."""
        if params.get('lie_value') is not None:
            return params.get('lie_value')

        gaussian_process = _make_gp_from_params(params)
        points_sampled_values = gaussian_process._historical_data._points_sampled_value.tolist()

        if params.get('lie_method') == CONSTANT_LIAR_MIN:
            return numpy.amin(points_sampled_values)
        elif params.get('lie_method') == CONSTANT_LIAR_MAX:
            return numpy.amax(points_sampled_values)
        elif params.get('lie_method') == CONSTANT_LIAR_MEAN:
            return numpy.mean(points_sampled_values)
        else:
            raise(NotImplementedError, '{0} is not implemented'.format(params.get('lie_method')))

    @view_config(route_name=_route_name, renderer='json', request_method='POST')
    def gp_next_points_constant_liar_view(self):
        """Endpoint for gp_next_points_constant_liar POST requests.

        .. http:post:: /gp/next_points/constant_liar

           Calculates the next best points to sample, given historical data, using Constant Liar (CL).

           :input: :class:`moe.views.rest.gp_next_points_constant_liar.GpNextPointsConstantLiarRequest`
           :output: :class:`moe.views.gp_next_points_pretty_view.GpNextPointsResponse`

           :status 200: returns a response
           :status 500: server error

        """
        params = self.get_params_from_request()
        return self.compute_next_points_to_sample_response(
                params,
                GP_NEXT_POINTS_CONSTANT_LIAR_OPTIMIZATION_METHOD_NAME,
                self._route_name,
                self.get_lie_value(params),
                lie_noise_variance=params.get('lie_noise_variance'),
                )<|MERGE_RESOLUTION|>--- conflicted
+++ resolved
@@ -15,7 +15,7 @@
 
 from pyramid.view import view_config
 
-from moe.optimal_learning.python.constant import CONSTANT_LIAR_MIN, CONSTANT_LIAR_MAX, CONSTANT_LIAR_MEAN
+from moe.optimal_learning.python.constant import CONSTANT_LIAR_MIN, CONSTANT_LIAR_MAX, CONSTANT_LIAR_MEAN, DEFAULT_CONSTANT_LIAR_METHOD
 from moe.views.constant import GP_NEXT_POINTS_CONSTANT_LIAR_ROUTE_NAME, GP_NEXT_POINTS_CONSTANT_LIAR_PRETTY_ROUTE_NAME, GP_NEXT_POINTS_CONSTANT_LIAR_OPTIMIZATION_METHOD_NAME
 from moe.views.gp_next_points_pretty_view import GpNextPointsPrettyView
 from moe.views.gp_pretty_view import PRETTY_RENDERER
@@ -23,81 +23,6 @@
 from moe.views.utils import _make_gp_from_params
 
 
-<<<<<<< HEAD
-CONSTANT_LIAR_MIN = 'constant_liar_min'
-CONSTANT_LIAR_MAX = 'constant_liar_max'
-CONSTANT_LIAR_MEAN = 'constant_liar_mean'
-
-CONSTANT_LIAR_METHODS = [
-        CONSTANT_LIAR_MIN,
-        CONSTANT_LIAR_MAX,
-        CONSTANT_LIAR_MEAN,
-        ]
-
-
-class GpNextPointsConstantLiarRequest(GpNextPointsRequest):
-
-    """Extends the standard request :class:`moe.views.gp_next_points_pretty_view.GpNextPointsRequest` with a lie value.
-
-    **Required fields**
-
-        :gp_historical_info: a :class:`moe.views.schemas.GpHistoricalInfo` dict of historical data
-        :domain_info: a :class:`moe.views.schemas.BoundedDomainInfo` dict of domain information
-
-    **Optional fields**
-
-        :num_to_sample: number of next points to generate (default: 1)
-        :lie_method: a string from `CONSTANT_LIAR_METHODS` representing the liar method to use (default: 'constant_liar_max')
-        :lie_value: a float representing the 'lie' the Constant Liar heuristic will use (default: None). If `lie_value` is not None the algorithm will use this value instead of one calculated using `lie_method`.
-        :lie_noise_variance: a positive (>= 0) float representing the noise variance of the 'lie' value (default: 0.0)
-        :covariance_info: a :class:`moe.views.schemas.CovarianceInfo` dict of covariance information
-        :optimiaztion_info: a :class:`moe.views.schemas.OptimizationInfo` dict of optimization information
-
-    **Example Request**
-
-    .. sourcecode:: http
-
-        Content-Type: text/javascript
-
-        {
-            "num_to_sample": 1,
-            "lie_value": 0.0,
-            "lie_noise_variance": 0.0,
-            "gp_historical_info": {
-                "points_sampled": [
-                        {"value_var": 0.01, "value": 0.1, "point": [0.0]},
-                        {"value_var": 0.01, "value": 0.2, "point": [1.0]}
-                    ],
-                },
-            "domain_info": {
-                "dim": 1,
-                "domain_bounds": [
-                    {"min": 0.0, "max": 1.0},
-                    ],
-                },
-        }
-
-    """
-
-    lie_method = colander.SchemaNode(
-            colander.String(),
-            missing=CONSTANT_LIAR_MAX,
-            validator=colander.OneOf(CONSTANT_LIAR_METHODS),
-            )
-    lie_value = colander.SchemaNode(
-            colander.Float(),
-            missing=None,
-            )
-    # TODO(GH-257): Find a good default for this.
-    lie_noise_variance = colander.SchemaNode(
-            colander.Float(),
-            missing=1e-12,
-            validator=colander.Range(min=0.0),
-            )
-
-
-=======
->>>>>>> 99a6e27b
 class GpNextPointsConstantLiar(GpNextPointsPrettyView):
 
     """Views for gp_next_points_constant_liar endpoints."""
@@ -108,7 +33,7 @@
     request_schema = GpNextPointsConstantLiarRequest()
 
     _pretty_default_request = GpNextPointsPrettyView._pretty_default_request.copy()
-    _pretty_default_request['lie_method'] = CONSTANT_LIAR_MAX
+    _pretty_default_request['lie_method'] = DEFAULT_CONSTANT_LIAR_METHOD
 
     @view_config(route_name=_pretty_route_name, renderer=PRETTY_RENDERER)
     def pretty_view(self):
