What is qKG?
====
1. qKG is built upon [MOE][1], which was open sourced by Yelp.
2. We extend the batch expected improvement (qEI) to the setting where derivative information is available [Wu et al, 2017][27].
3. We implement batch knowledge gradient (qKG and dKG) in [Wu and Frazier, 2016][26] and [Wu et al, 2017][27] w/ and w/o derivative information.
4. We implement the Bayesian treatment of hyperparamters in GP, which makes our batch Bayesian optimization algorithms more robust.
5. We provide one example of optimizing Branin function using qKG in the folder qkg_examples, more examples are coming.
6. The project is under active development. We are revising all the comments in the code, which will be ready soon. Any bug report or issue is welcome!

# Introduction:
Below we show a small demo of qKG on a 1-d synthetic function with the batch size q=2. The right hand side shows the fitted statistical model and the points suggested by qKG, note that the function evaluation is subject to noise; the left hand side is the heatmap visualizing the acquisition function according to qKG criteria.
![qKG demo](https://github.com/wujian16/qKG/blob/jianwu_9_cpp_KG_gradients/qkg-demo.gif)

qKG implements a library of batch Bayesian optimization algorithms, it internally works by:

1. Building a Gaussian Process (GP) with the historical data
2. Sampling the hyperparameters of the Gaussian Process (model selection) with MCMC algorithm
3. Finding the set of points of highest gain (by batch Expected Improvement (qEI) or batch knowledge gradient (qKG))
4. Returning the points to sample, then repeat

Externally you can use qKG/MOE through the the Python interface. Please refer to the example in the file bayesian.test.functions.py in the folder qkg_examples.

# Step-by-Step Install

<<<<<<< HEAD
We recommend install from source (please see [Install Documentation][7] for details). We have tested the package on both Ubuntu and CentOS operating systems. Below we provide a step-by-step instruction to install qKG/MOE on a AWS EC2 with Ubuntu operating system.

** step 1, install requires: python 2.6.7+, gcc 4.7.3+, cmake 2.8.9+, boost 1.51+, pip 1.2.1+, doxygen 1.8.5+

```bash
$ apt-get update
$ apt-get install python python-dev gcc cmake libboost-all-dev python-pip doxygen libblas-dev liblapack-dev gfortran git python-numpy python-scipy
```

** step 2, we recommend install qKG/MOE in the virtual environment

```bash
$ pip install virtualenv
$ virtualenv --no-site-packages ENV_NAME
```

** step 3, set the correct environment variables for compiling the cpp code. One need to create a script with the content as follows, then source it.
```bash
export MOE_CC_PATH=/path/to/your/gcc && export MOE_CXX_PATH=/path/to/your/g++
export MOE_CMAKE_OPTS="-D MOE_PYTHON_INCLUDE_DIR=/path/to/where/Python.h/is/found -D MOE_PYTHON_LIBRARY=/path/to/python/shared/library/object"
```
For example, the script that we use on a AWS EC2 with Ubuntu OS is as follows
```bash
#!/bin/bash

export MOE_CC_PATH=/usr/bin/gcc
export MOE_CXX_PATH=/usr/bin/g++

export MOE_CMAKE_OPTS="-D MOE_PYTHON_INCLUDE_DIR=/usr/include/python2.7 -D MOE_PYTHON_LIBRARY=/usr/lib/x86_64-linux-gnu/libpython2.7.so.1.0"
```

*** step 4, finish the installment in the virtualenv.
```bash
$ source ENV_NAME/bin/activate
$ git clone https://github.com/wujian16/qKG.git
$ cd qKG
$ pip install -r requirements.txt
$ python setup.py install
```
=======
We recommend install from source (please see [Install Documentation][7] for details). We have tested the package on both Ubuntu and CentOS operating systems. Below we provides a step-by-step instruction to install qKG/MOE on a AWS EC2 with Ubuntu operating system.
>>>>>>> 9fe92780

# Citation

If you find the code useful, please kindly cite our papers [Wu and Frazier, 2016][26] and [Wu et al, 2017][27].

# Running MOE/qKG
## Within Python
See the example in the folder qkg_examples. One can run the bayesian.test.functions.py following the instruction there. The black-box functions that we would like to optimize is defined in obj_functions.py. One can also define their own function there.

# Contributing
See [Contributing Documentation][8]

# License
qKG/MOE is licensed under the Apache License, Version 2.0: http://www.apache.org/licenses/LICENSE-2.0

[0]: https://www.youtube.com/watch?v=CC6qvzWp9_A
[1]: http://yelp.github.io/MOE/
[2]: http://yelp.github.io/MOE/moe.views.rest.html
[3]: http://github.com/Yelp/MOE/pulls
[4]: http://yelp.github.io/MOE/moe.views.rest.html#module-moe.views.rest.gp_ei
[5]: http://yelp.github.io/MOE/moe.easy_interface.html
[6]: http://docs.docker.io/
[7]: http://yelp.github.io/MOE/install.html
[8]: http://yelp.github.io/MOE/contributing.html
[9]: http://yelp.github.io/MOE/moe.optimal_learning.python.python_version.html
[10]: http://www.youtube.com/watch?v=CC6qvzWp9_A
[11]: http://www.slideshare.net/YelpEngineering/optimal-learning-for-fun-and-profit-with-moe
[12]: http://yelp.github.io/MOE/cpp_tree.html
[13]: http://yelp.github.io/MOE/examples.html
[14]: http://yelp.github.io/MOE/objective_functions.html
[15]: http://yelp.github.io/MOE/objective_functions.html#parameters
[16]: http://people.orie.cornell.edu/pfrazier/
[17]: http://www.orie.cornell.edu/
[18]: http://optimallearning.princeton.edu/
[19]: http://orfe.princeton.edu/
[20]: http://people.orie.cornell.edu/pfrazier/Presentations/2014.01.Lancaster.BGO.pdf
[21]: http://yelp.github.io/MOE/why_moe.html
[22]: http://stackoverflow.com/questions/10065526/github-how-to-make-a-fork-of-public-repository-private
[23]: http://google.github.io/styleguide/pyguide.html
[24]: https://google.github.io/styleguide/cppguide.html
[25]: http://yelp.github.io/MOE/contributing.html#making-a-pull-request
[26]: https://papers.nips.cc/paper/6307-the-parallel-knowledge-gradient-method-for-batch-bayesian-optimization
[27]: https://arxiv.org/abs/1703.04389<|MERGE_RESOLUTION|>--- conflicted
+++ resolved
@@ -21,8 +21,6 @@
 Externally you can use qKG/MOE through the the Python interface. Please refer to the example in the file bayesian.test.functions.py in the folder qkg_examples.
 
 # Step-by-Step Install
-
-<<<<<<< HEAD
 We recommend install from source (please see [Install Documentation][7] for details). We have tested the package on both Ubuntu and CentOS operating systems. Below we provide a step-by-step instruction to install qKG/MOE on a AWS EC2 with Ubuntu operating system.
 
 ** step 1, install requires: python 2.6.7+, gcc 4.7.3+, cmake 2.8.9+, boost 1.51+, pip 1.2.1+, doxygen 1.8.5+
@@ -62,9 +60,6 @@
 $ pip install -r requirements.txt
 $ python setup.py install
 ```
-=======
-We recommend install from source (please see [Install Documentation][7] for details). We have tested the package on both Ubuntu and CentOS operating systems. Below we provides a step-by-step instruction to install qKG/MOE on a AWS EC2 with Ubuntu operating system.
->>>>>>> 9fe92780
 
 # Citation
 
