--- conflicted
+++ resolved
@@ -38,11 +38,8 @@
 num_iteration = int(num_func_eval / num_to_sample) + 1
 
 obj_func_dict = {'BraninNoNoise': obj_functions.BraninNoNoise(), 'RosenbrockNoNoise': obj_functions.RosenbrockNoNoise(),
-<<<<<<< HEAD
-                 'Hartmann3': obj_functions.Hartmann3(), 'AckleyNoNoise': obj_functions.AckleyNoNoise(), 'HartmannNoNoise': obj_functions.Hartmann6()}
-=======
                  'Hartmann3': obj_functions.Hartmann3()}
->>>>>>> 8abeada2
+
 objective_func = obj_func_dict[obj_func_name]
 dim = int(objective_func._dim)
 num_initial_points = int(objective_func._num_init_pts)
@@ -56,14 +53,11 @@
                                                   for i in xrange(objective_func._search_domain.shape[0]-num_fidelity)])
 
 # get the initial data
-<<<<<<< HEAD
 init_pts = np.zeros((objective_func._num_init_pts, objective_func._dim))
 init_pts[:, :objective_func._dim-objective_func._num_fidelity] = inner_search_domain.generate_uniform_random_points_in_domain(objective_func._num_init_pts)
 for pt in init_pts:
     pt[objective_func._dim-objective_func._num_fidelity:] = np.ones(objective_func._num_fidelity)
-=======
-init_pts = python_search_domain.generate_uniform_random_points_in_domain(objective_func._num_init_pts)
->>>>>>> 8abeada2
+
 # observe
 derivatives = []
 observations = [0] + [i+1 for i in derivatives]
@@ -95,15 +89,10 @@
                                                  max_relative_change=0.3, tolerance=1.0e-5)
 
 # minimum of the mean surface
-<<<<<<< HEAD
 eval_pts = inner_search_domain.generate_uniform_random_points_in_domain(int(1e3))
 eval_pts = np.reshape(np.append(eval_pts, (cpp_gp_loglikelihood.get_historical_data_copy()).points_sampled[:, :(cpp_gp_loglikelihood.dim-objective_func._num_fidelity)]),
                       (eval_pts.shape[0] + cpp_gp_loglikelihood._num_sampled, cpp_gp_loglikelihood.dim-objective_func._num_fidelity))
-=======
-eval_pts = python_search_domain.generate_uniform_random_points_in_domain(int(1e4))
-eval_pts = np.reshape(np.append(eval_pts, (cpp_gp_loglikelihood.get_historical_data_copy()).points_sampled),
-                      (eval_pts.shape[0] + cpp_gp_loglikelihood._num_sampled, cpp_gp_loglikelihood.dim))
->>>>>>> 8abeada2
+
 test = np.zeros(eval_pts.shape[0])
 ps = PosteriorMeanMCMC(cpp_gp_loglikelihood.models, num_fidelity)
 for i, pt in enumerate(eval_pts):
@@ -125,7 +114,6 @@
     )
     time1 = time.time()
     discrete_pts_list = []
-<<<<<<< HEAD
     discrete = inner_search_domain.generate_uniform_random_points_in_domain(200)
     for i, cpp_gp in enumerate(cpp_gp_loglikelihood.models):
         discrete_pts_optima = np.array(discrete)
@@ -139,15 +127,7 @@
         for i, pt in enumerate(eval_pts):
             ps_evaluator.set_current_point(pt.reshape((1, cpp_gp_loglikelihood.dim-objective_func._num_fidelity)))
             test[i] = -ps_evaluator.compute_objective_function()
-=======
-    discrete = python_search_domain.generate_uniform_random_points_in_domain(120)
-    for i, cpp_gp in enumerate(cpp_gp_loglikelihood.models):
-        discrete_pts_optima = np.array(discrete)
-
-        eval_pts = python_search_domain.generate_uniform_random_points_in_domain(int(1e4))
-        eval_pts = np.reshape(np.append(eval_pts, (cpp_gp.get_historical_data_copy()).points_sampled), (eval_pts.shape[0] + cpp_gp.num_sampled, cpp_gp.dim))
-        test = cpp_gp.compute_mean_of_points(eval_pts)
->>>>>>> 8abeada2
+
         initial_point = eval_pts[np.argmin(test)]
 
         ps_sgd_optimizer = cppGradientDescentOptimizer(cpp_inner_search_domain, ps_evaluator, cpp_sgd_params_ps)
