import numpy
import math

class BraninNoNoise(object):
    def __init__(self):
<<<<<<< HEAD
        self._dim = 3
        self._search_domain = numpy.array([[0, 15],[-5,15], [0., 1.]])
=======
        self._dim = 2
        self._search_domain = numpy.array([[0, 15],[-5,15]])
>>>>>>> 8abeada2
        self._num_init_pts = 3
        self._sample_var = 0.0
        self._min_value = 0.397887
        self._num_fidelity = 1

    def evaluate_true(self, x):
        """ This function is usually evaluated on the square x_1 \in [-5, 10], x_2 \in [0, 15]. Global minimum
        is at x = [-pi, 12.275], [pi, 2.275] and [9.42478, 2.475] with minima f(x*) = 0.397887.

            :param x[2]: 2-dim numpy array
        """
        a = 1
        b = 5.1 / (4 * pow(numpy.pi, 2.0)) - 0.01*(1-x[2])
        c = 5 / numpy.pi #- 0.1*(1-x[3])
        r = 6
        s = 10
        t = 1 / (8 * numpy.pi) #+ 0.05 * (1-x[4])
        return numpy.array([(a * pow(x[1] - b * pow(x[0], 2.0) + c * x[0] - r, 2.0) + s * (1 - t) * numpy.cos(x[0]) + s),
                (2*a*(x[1] - b * pow(x[0], 2.0) + c * x[0] - r) * (-2* b * x[0] + c) + s * (1 - t) * (-numpy.sin(x[0]))),
                (2*a*(x[1] - b * pow(x[0], 2.0) + c * x[0] - r))])

    def evaluate(self, x):
        return self.evaluate_true(x)

class RosenbrockNoNoise(object):
    def __init__(self):
        self._dim = 3
        self._search_domain = numpy.repeat([[-2., 2.]], 3, axis=0)
        self._num_init_pts = 3
        self._sample_var = 0.25
        self._min_value = 0.0
<<<<<<< HEAD
        self._num_fidelity = 0
=======
>>>>>>> 8abeada2

    def evaluate_true(self, x):
        """ Global minimum is 0 at (1, 1, 1)

            :param x[3]: 3-dimension numpy array
        """
        value = 0.0
        for i in range(self._dim-1):
            value += pow(1. - x[i], 2.0) + 100. * pow(x[i+1] - pow(x[i], 2.0), 2.0)
        results = [value]
        for i in range(self._dim-1):
            results += [2.*(x[i]-1) - 400.*x[i]*(x[i+1]-pow(x[i], 2.0))]
        results += [200. * (x[self._dim-1]-pow(x[self._dim-2], 2.0))]
        return numpy.array(results)

    def evaluate(self, x):
        return self.evaluate_true(x)

class Hartmann3(object):
<<<<<<< HEAD
    def __init__(self):
        self._dim = 3
        self._search_domain = numpy.repeat([[0., 1.]], self._dim, axis=0)
        self._num_init_pts = 3
        self._sample_var = 0.25
        self._min_value = -3.86278
        self._num_fidelity = 0

    def evaluate_true(self, x):
        """ domain is x_i \in (0, 1) for i = 1, ..., 3
            Global minimum is -3.86278 at (0.114614, 0.555649, 0.852547)

            :param x[3]: 3-dimension numpy array with domain stated above
        """
        alpha = numpy.array([1.0, 1.2, 3.0, 3.2])
        A = numpy.array([[3., 10., 30.], [0.1, 10., 35.], [3., 10., 30.], [0.1, 10., 35.]])
        P = 1e-4 * numpy.array([[3689, 1170, 2673], [4699, 4387, 7470], [1091, 8732, 5547], [381, 5743, 8828]])
        value = 0.0
        for i in range(4):
            inner_value = 0.0
            for j in range(self._dim):
                inner_value -= A[i, j] * pow(x[j] - P[i, j], 2.0)
            value -= alpha[i] * numpy.exp(inner_value)
        return numpy.array([value])

    def evaluate(self, x):
        t = self.evaluate_true(x)
        return t

class AckleyNoNoise(object):
    def __init__(self):
        self._dim = 5
        self._search_domain = numpy.repeat([[-2., 2.]], self._dim, axis=0)
        self._num_init_pts = 3
        self._sample_var = 0.0
        self._min_value = 0.0
        self._num_fidelity = 0

    def evaluate_true(self, x):
        firstSum = 0.0
        secondSum = 0.0
        for c in x:
            firstSum += c**2.0
            secondSum += math.cos(2.0*math.pi*c)
        n = float(len(x))
        results=[-20.0*math.exp(-0.2*math.sqrt(firstSum/n)) - math.exp(secondSum/n) + 20 + math.e]
        for i in xrange(int(n)):
            results += [-20.0*math.exp(-0.2*math.sqrt(firstSum/n)) * (-0.2*(x[i]/n)/(math.sqrt(firstSum/n))) -
                        math.exp(secondSum/n) * (2.0*math.pi/n) * (-math.sin(2.0*math.pi*x[i]))]
        return numpy.array(results)

    def evaluate(self, x):
        return self.evaluate_true(x)

class Hartmann6(object):
=======
>>>>>>> 8abeada2
    def __init__(self):
        self._dim = 3
        self._search_domain = numpy.repeat([[0., 1.]], self._dim, axis=0)
        self._num_init_pts = 3
        self._sample_var = 0.25
<<<<<<< HEAD
        self._min_value = -3.32237
        self._num_observations = 6
        self._num_fidelity = 0
=======
        self._min_value = -3.86278
>>>>>>> 8abeada2

    def evaluate_true(self, x):
        """ domain is x_i \in (0, 1) for i = 1, ..., 3
            Global minimum is -3.86278 at (0.114614, 0.555649, 0.852547)

            :param x[3]: 3-dimension numpy array with domain stated above
        """
        alpha = numpy.array([1.0, 1.2, 3.0, 3.2])
        A = numpy.array([[3., 10., 30.], [0.1, 10., 35.], [3., 10., 30.], [0.1, 10., 35.]])
        P = 1e-4 * numpy.array([[3689, 1170, 2673], [4699, 4387, 7470], [1091, 8732, 5547], [381, 5743, 8828]])
        value = 0.0
        for i in range(4):
            inner_value = 0.0
            for j in range(self._dim):
                inner_value -= A[i, j] * pow(x[j] - P[i, j], 2.0)
<<<<<<< HEAD
            results[0] -= alpha[i] * numpy.exp(inner_value)
            for j in range(self._dim):
                results[j+1] -= (alpha[i] * numpy.exp(inner_value)) * ((-2) * A[i,j] * (x[j] - P[i, j]))
        return numpy.array(results)
=======
            value -= alpha[i] * numpy.exp(inner_value)
        return numpy.array([value])
>>>>>>> 8abeada2

    def evaluate(self, x):
        t = self.evaluate_true(x)
        return t<|MERGE_RESOLUTION|>--- conflicted
+++ resolved
@@ -3,13 +3,8 @@
 
 class BraninNoNoise(object):
     def __init__(self):
-<<<<<<< HEAD
         self._dim = 3
-        self._search_domain = numpy.array([[0, 15],[-5,15], [0., 1.]])
-=======
-        self._dim = 2
-        self._search_domain = numpy.array([[0, 15],[-5,15]])
->>>>>>> 8abeada2
+        self._search_domain = numpy.array([[0, 15], [-5,15], [0., 1.]])
         self._num_init_pts = 3
         self._sample_var = 0.0
         self._min_value = 0.397887
@@ -41,10 +36,7 @@
         self._num_init_pts = 3
         self._sample_var = 0.25
         self._min_value = 0.0
-<<<<<<< HEAD
         self._num_fidelity = 0
-=======
->>>>>>> 8abeada2
 
     def evaluate_true(self, x):
         """ Global minimum is 0 at (1, 1, 1)
@@ -64,7 +56,6 @@
         return self.evaluate_true(x)
 
 class Hartmann3(object):
-<<<<<<< HEAD
     def __init__(self):
         self._dim = 3
         self._search_domain = numpy.repeat([[0., 1.]], self._dim, axis=0)
@@ -92,73 +83,4 @@
 
     def evaluate(self, x):
         t = self.evaluate_true(x)
-        return t
-
-class AckleyNoNoise(object):
-    def __init__(self):
-        self._dim = 5
-        self._search_domain = numpy.repeat([[-2., 2.]], self._dim, axis=0)
-        self._num_init_pts = 3
-        self._sample_var = 0.0
-        self._min_value = 0.0
-        self._num_fidelity = 0
-
-    def evaluate_true(self, x):
-        firstSum = 0.0
-        secondSum = 0.0
-        for c in x:
-            firstSum += c**2.0
-            secondSum += math.cos(2.0*math.pi*c)
-        n = float(len(x))
-        results=[-20.0*math.exp(-0.2*math.sqrt(firstSum/n)) - math.exp(secondSum/n) + 20 + math.e]
-        for i in xrange(int(n)):
-            results += [-20.0*math.exp(-0.2*math.sqrt(firstSum/n)) * (-0.2*(x[i]/n)/(math.sqrt(firstSum/n))) -
-                        math.exp(secondSum/n) * (2.0*math.pi/n) * (-math.sin(2.0*math.pi*x[i]))]
-        return numpy.array(results)
-
-    def evaluate(self, x):
-        return self.evaluate_true(x)
-
-class Hartmann6(object):
-=======
->>>>>>> 8abeada2
-    def __init__(self):
-        self._dim = 3
-        self._search_domain = numpy.repeat([[0., 1.]], self._dim, axis=0)
-        self._num_init_pts = 3
-        self._sample_var = 0.25
-<<<<<<< HEAD
-        self._min_value = -3.32237
-        self._num_observations = 6
-        self._num_fidelity = 0
-=======
-        self._min_value = -3.86278
->>>>>>> 8abeada2
-
-    def evaluate_true(self, x):
-        """ domain is x_i \in (0, 1) for i = 1, ..., 3
-            Global minimum is -3.86278 at (0.114614, 0.555649, 0.852547)
-
-            :param x[3]: 3-dimension numpy array with domain stated above
-        """
-        alpha = numpy.array([1.0, 1.2, 3.0, 3.2])
-        A = numpy.array([[3., 10., 30.], [0.1, 10., 35.], [3., 10., 30.], [0.1, 10., 35.]])
-        P = 1e-4 * numpy.array([[3689, 1170, 2673], [4699, 4387, 7470], [1091, 8732, 5547], [381, 5743, 8828]])
-        value = 0.0
-        for i in range(4):
-            inner_value = 0.0
-            for j in range(self._dim):
-                inner_value -= A[i, j] * pow(x[j] - P[i, j], 2.0)
-<<<<<<< HEAD
-            results[0] -= alpha[i] * numpy.exp(inner_value)
-            for j in range(self._dim):
-                results[j+1] -= (alpha[i] * numpy.exp(inner_value)) * ((-2) * A[i,j] * (x[j] - P[i, j]))
-        return numpy.array(results)
-=======
-            value -= alpha[i] * numpy.exp(inner_value)
-        return numpy.array([value])
->>>>>>> 8abeada2
-
-    def evaluate(self, x):
-        t = self.evaluate_true(x)
         return t