<<<<<<< HEAD
"""Setup for the MOE webapp."""
=======
# -*- coding: utf-8 -*-
>>>>>>> 98cfc035
import os
import shutil
import subprocess
from collections import namedtuple

from setuptools import setup, find_packages
from setuptools.command.install import install

here = os.path.abspath(os.path.dirname(__file__))
README = open(os.path.join(here, 'README.md')).read()

MAJOR = 0
MINOR = 1
MICRO = 0
VERSION = "%d.%d.%d" % (MAJOR, MINOR, MICRO)

CLASSIFIERS = """
        Development Status :: 4 - Beta
        Intended Audience :: Science/Research
        Intended Audience :: Developers
        Programming Language :: C++
        Programming Language :: Python
        Topic :: Software Developmen
        Topic :: Scientific/Engineering
        Operating System :: Unix
        Operating System :: MacOS

        """

requires = [
    'pyramid',
    'WebError',
    'testify',
    'webtest',
    'nose',
    'yolk',
    'numpy',
    'scipy',
    'simplejson',
    'colander',
    'sphinx',
    'breathe',
    'sphinxcontrib-httpdomain',
    ]

MoeExecutable = namedtuple('MoeExecutable', ['env_var', 'exe_name'])


def find_path(moe_executable):
    """Return the path for an executable, or None if it cannot be found.

    Performs the search in the following way:
    1. Check the env var MOE_<EXECUTABLE>
    2. Tries to find the executable in the system $PATH

    """
    # First we see if the env var is se
    path = os.environ.get(moe_executable.env_var, None)
    if path is not None:
        return path

    # Try to guess where the executable is
    for prefix in os.environ.get("PATH").split(os.pathsep):
        potential_path = os.path.join(prefix, moe_executable.exe_name)
        if os.path.isfile(potential_path):
            path = potential_path
            print "Could not find env var %s for %s, using %s from $PATH" % (moe_executable.env_var, moe_executable.exe_name, path)
            break

    return path


class InstallCppComponents(install):

    """Install required C++ components."""

    def run(self):
        """Run the install."""
        install.run(self)

        package_dir = os.path.join(self.install_lib, 'moe')
        build_dir = os.path.join(package_dir, 'build')

        cmake_path = find_path(
                MoeExecutable(
                    env_var='MOE_CMAKE_PATH',
                    exe_name='cmake',
                    )
                )

        cmake_options = os.environ.get('MOE_CMAKE_OPTS', '')
        if cmake_options == '':
            print "MOE_CMAKE_OPTS not set. Passing no extra args to cmake."
        else:
            print "Passing '%s' args from MOE_CMAKE_OPTS to cmake." % cmake_options

        # Set env dict with cc and/or cxx path
        cc_path = os.environ.get('MOE_CC_PATH', None)
        cxx_path = os.environ.get('MOE_CXX_PATH', None)
        env = {}
        if cc_path is not None:
            env['CC'] = cc_path
            print "Passing CC=%s to cmake." % (cc_path)
        else:
            print "MOE_CC_PATH not set. Not passing a CC env var to cmake."
        if cxx_path is not None:
            env['CXX'] = cxx_path
            print "Passing CXX=%s to cmake." % (cxx_path)
        else:
            print "MOE_CXX_PATH not set. Not passing a CXX env var to cmake."

        # Set cmake if not already se

        # rm the build directory if it exists
        if os.path.exists(build_dir):
            shutil.rmtree(build_dir)
        os.mkdir(build_dir)
        local_build_dir = os.path.join(here, 'moe', 'build')
        if os.path.exists(local_build_dir):
            shutil.rmtree(local_build_dir)
        os.mkdir(local_build_dir)

        cpp_location = os.path.join(here, 'moe', 'optimal_learning', 'EPI', 'src', 'cpp')

        # Run cmake
        proc = subprocess.Popen(
                [
                    cmake_path,
                    cmake_options,
                    cpp_location,
                    ],
                cwd=local_build_dir,
                env=env,
                )
        proc.wait()

        # Compile everything
        proc = subprocess.Popen(["make"], cwd=local_build_dir, env=env)
        proc.wait()

        GPP_so = os.path.join(local_build_dir, 'GPP.so')
        build_init = os.path.join(local_build_dir, '__init__.py')

        shutil.copyfile(GPP_so, os.path.join(build_dir, 'GPP.so'))
        shutil.copyfile(build_init, os.path.join(build_dir, '__init__.py'))


setup(name='MOE',
      version=VERSION,
      description='Metric Optimization Engine',
      long_description=README,
      classifiers=[_f for _f in CLASSIFIERS.split('\n') if _f],
      author="Scott Clark and Eric Liu",
      author_email='sclark@yelp.com',
      url='https://github.com/sc932/MOE',
      keywords='optimization optimal learning EI experiment design',
      packages=find_packages(),
      include_package_data=True,
      zip_safe=False,
      install_requires=requires,
      tests_require=requires,
      test_suite="moe",
      entry_points = """
      [paste.app_factory]
      main = moe:main
      """,
      paster_plugins=['pyramid'],
      cmdclass={
          'install': InstallCppComponents,
          },
      )<|MERGE_RESOLUTION|>--- conflicted
+++ resolved
@@ -1,8 +1,5 @@
-<<<<<<< HEAD
+# -*- coding: utf-8 -*-
 """Setup for the MOE webapp."""
-=======
-# -*- coding: utf-8 -*-
->>>>>>> 98cfc035
 import os
 import shutil
 import subprocess
