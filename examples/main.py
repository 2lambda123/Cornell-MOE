--- conflicted
+++ resolved
@@ -86,26 +86,13 @@
                                                            noisy = False)
 cpp_gp_loglikelihood.train()
 
-<<<<<<< HEAD
-py_sgd_params_ps = pyGradientDescentParameters(max_num_steps=1000, max_num_restarts=3,
-                                               num_steps_averaged=15, gamma=0.7, pre_mult=0.01,
-                                               max_relative_change=0.1, tolerance=1.0e-10)
-
-cpp_sgd_params_ps = cppGradientDescentParameters(num_multistarts=1, max_num_steps=20, max_num_restarts=2,
-                                                 num_steps_averaged=3, gamma=0.7, pre_mult=0.01,
-                                                 max_relative_change=0.06, tolerance=1.0e-10)
-
-cpp_sgd_params_kg = cppGradientDescentParameters(num_multistarts=10000, max_num_steps=50, max_num_restarts=4,
-                                                 num_steps_averaged=4, gamma=0.7, pre_mult=1.0,
-                                                 max_relative_change=0.3, tolerance=1.0e-10)
-=======
 py_sgd_params_ps = pyGradientDescentParameters(max_num_steps=1000,
                                                max_num_restarts=3,
                                                num_steps_averaged=15,
                                                gamma=0.7,
                                                pre_mult=1.0,
                                                max_relative_change=0.02,
-                                               tolerance=1.0e-5)
+                                               tolerance=1.0e-10)
 
 cpp_sgd_params_ps = cppGradientDescentParameters(num_multistarts=1,
                                                  max_num_steps=50,
@@ -114,17 +101,16 @@
                                                  gamma=0.7,
                                                  pre_mult=0.1,
                                                  max_relative_change=0.1,
-                                                 tolerance=1.0e-5)
+                                                 tolerance=1.0e-10)
 
 cpp_sgd_params_kg = cppGradientDescentParameters(num_multistarts=200,
                                                  max_num_steps=50,
-                                                 max_num_restarts=2,
+                                                 max_num_restarts=4,
                                                  num_steps_averaged=4,
                                                  gamma=0.7,
                                                  pre_mult=1.0,
                                                  max_relative_change=0.5,
-                                                 tolerance=1.0e-5)
->>>>>>> 9169a394
+                                                 tolerance=1.0e-10)
 
 # minimum of the mean surface
 eval_pts = inner_search_domain.generate_uniform_random_points_in_domain(int(1e3))
@@ -188,7 +174,6 @@
         ps_sgd_optimizer = cppGradientDescentOptimizer(cpp_inner_search_domain, ps_evaluator, cpp_sgd_params_ps)
         # KG method
         next_points, voi = bayesian_optimization.gen_sample_from_qkg_mcmc(cpp_gp_loglikelihood._gaussian_process_mcmc, cpp_gp_loglikelihood.models,
-<<<<<<< HEAD
                                                                 ps_sgd_optimizer, cpp_search_domain, num_fidelity, discrete_pts_list,
                                                                 cpp_sgd_params_kg, num_to_sample, num_mc=2 ** 6)
 
@@ -196,14 +181,6 @@
         # EI method
         next_points, voi = bayesian_optimization.gen_sample_from_qei(cpp_gp_loglikelihood.models[0], cpp_search_domain,
                                                            cpp_sgd_params_kg, num_to_sample, num_mc=2 ** 10)
-=======
-                                                                          ps_sgd_optimizer, cpp_search_domain, num_fidelity, discrete_pts_list,
-                                                                          cpp_sgd_params_kg, num_to_sample, num_mc=2 ** 5)
-    elif method == 'EI':
-        # EI method
-        next_points, voi = bayesian_optimization.gen_sample_from_qei_mcmc(cpp_gp_loglikelihood._gaussian_process_mcmc, cpp_search_domain,
-                                                                          cpp_sgd_params_kg, num_to_sample, num_mc=2 ** 10)
->>>>>>> 9169a394
     else:
         print method + str(" not supported")
         sys.exit(0)
