import numpy as np
np.random.seed(12345)
import random
random.seed(12345)
import os, sys
import time

from moe.optimal_learning.python.cpp_wrappers.domain import TensorProductDomain as cppTensorProductDomain
from moe.optimal_learning.python.cpp_wrappers.knowledge_gradient_mcmc import PosteriorMeanMCMC
from moe.optimal_learning.python.cpp_wrappers.log_likelihood_mcmc import GaussianProcessLogLikelihoodMCMC as cppGaussianProcessLogLikelihoodMCMC
from moe.optimal_learning.python.cpp_wrappers.optimization import NewtonParameters as cppNewtonParameters
from moe.optimal_learning.python.cpp_wrappers.optimization import NewtonOptimizer as cppNewtonOptimizer

from moe.optimal_learning.python.cpp_wrappers.optimization import GradientDescentParameters as cppGradientDescentParameters
from moe.optimal_learning.python.cpp_wrappers.knowledge_gradient import posterior_mean_optimization, PosteriorMean

from moe.optimal_learning.python.data_containers import HistoricalData, SamplePoint
from moe.optimal_learning.python.geometry_utils import ClosedInterval
from moe.optimal_learning.python.repeated_domain import RepeatedDomain
from moe.optimal_learning.python.default_priors import DefaultPrior

from moe.optimal_learning.python.python_version.domain import TensorProductDomain as pythonTensorProductDomain
from moe.optimal_learning.python.python_version.optimization import GradientDescentParameters as pyGradientDescentParameters
from moe.optimal_learning.python.python_version.optimization import GradientDescentOptimizer as pyGradientDescentOptimizer
from moe.optimal_learning.python.python_version.optimization import multistart_optimize as multistart_optimize

import bayesian_optimization
import synthetic_functions

# arguments for calling this script:
# python main.py [obj_func_name] [method_name] [num_to_sample] [job_id]
# example: python main.py Branin KG 1 1
# you can define your own obj_function and then just change the objective_func object below, and run this script.

argv = sys.argv[1:]
obj_func_name = str(argv[0])
method = str(argv[1])
num_to_sample = int(argv[2])
job_id = int(argv[3])

# constants
num_func_eval = 20
num_iteration = int(num_func_eval / num_to_sample) + 1

obj_func_dict = {'Branin': synthetic_functions.Branin(),
                 'Camel': synthetic_functions.Camel(),
                 'Rosenbrock': synthetic_functions.Rosenbrock(),
                 'Hartmann3': synthetic_functions.Hartmann3(),
                 'Levy4': synthetic_functions.Levy4(),
                 'Hartmann6': synthetic_functions.Hartmann6()}

objective_func = obj_func_dict[obj_func_name]
dim = int(objective_func._dim)
num_initial_points = int(objective_func._num_init_pts)

num_fidelity = objective_func._num_fidelity

inner_search_domain = pythonTensorProductDomain([ClosedInterval(objective_func._search_domain[i, 0], objective_func._search_domain[i, 1])
                                                 for i in xrange(objective_func._search_domain.shape[0]-num_fidelity)])
cpp_search_domain = cppTensorProductDomain([ClosedInterval(bound[0], bound[1]) for bound in objective_func._search_domain])
cpp_inner_search_domain = cppTensorProductDomain([ClosedInterval(objective_func._search_domain[i, 0], objective_func._search_domain[i, 1])
                                                  for i in xrange(objective_func._search_domain.shape[0]-num_fidelity)])

# get the initial data
init_pts = np.zeros((objective_func._num_init_pts, objective_func._dim))
init_pts[:, :objective_func._dim-objective_func._num_fidelity] = inner_search_domain.generate_uniform_random_points_in_domain(objective_func._num_init_pts)
for pt in init_pts:
    pt[objective_func._dim-objective_func._num_fidelity:] = np.ones(objective_func._num_fidelity)

# observe
derivatives = objective_func._observations
observations = [0] + [i+1 for i in derivatives]
init_pts_value = np.array([objective_func.evaluate(pt) for pt in init_pts])#[:, observations]
true_value_init = np.array([objective_func.evaluate_true(pt) for pt in init_pts])#[:, observations]

init_data = HistoricalData(dim = objective_func._dim, num_derivatives = len(derivatives))
init_data.append_sample_points([SamplePoint(pt, [init_pts_value[num, i] for i in observations],
                                            objective_func._sample_var) for num, pt in enumerate(init_pts)])

# initialize the model
prior = DefaultPrior(1+dim+len(observations), len(observations))

# noisy = False means the underlying function being optimized is noise-free
cpp_gp_loglikelihood = cppGaussianProcessLogLikelihoodMCMC(historical_data = init_data,
                                                           derivatives = derivatives,
                                                           prior = prior,
                                                           chain_length = 1000,
                                                           burnin_steps = 2000,
                                                           n_hypers = 2 ** 3,
                                                           noisy = False)
cpp_gp_loglikelihood.train()

py_sgd_params_ps = pyGradientDescentParameters(max_num_steps=1000,
                                               max_num_restarts=3,
                                               num_steps_averaged=15,
                                               gamma=0.7,
                                               pre_mult=1.0,
                                               max_relative_change=0.02,
                                               tolerance=1.0e-10)

<<<<<<< HEAD
cpp_sgd_params_ps = cppGradientDescentParameters(num_multistarts=1,
                                                 max_num_steps=30,
                                                 max_num_restarts=1,
                                                 num_steps_averaged=3,
                                                 gamma=0.0,
                                                 pre_mult=1.0,
                                                 max_relative_change=0.1,
                                                 tolerance=1.0e-10)
=======
cpp_newton_params_ps = cppNewtonParameters(num_multistarts=1,
                                           max_num_steps=20,
                                           gamma=1.1,
                                           time_factor=1.0e40,
                                           max_relative_change=1.0,
                                           tolerance=1.0e-10)
>>>>>>> c12948b7

cpp_sgd_params_kg = cppGradientDescentParameters(num_multistarts=200,
                                                 max_num_steps=100,
                                                 max_num_restarts=1,
                                                 num_steps_averaged=4,
                                                 gamma=0.7,
                                                 pre_mult=1.0,
                                                 max_relative_change=0.5,
                                                 tolerance=1.0e-10)

# minimum of the mean surface
eval_pts = inner_search_domain.generate_uniform_random_points_in_domain(int(1e3))
eval_pts = np.reshape(np.append(eval_pts, (cpp_gp_loglikelihood.get_historical_data_copy()).points_sampled[:, :(cpp_gp_loglikelihood.dim-objective_func._num_fidelity)]),
                      (eval_pts.shape[0] + cpp_gp_loglikelihood._num_sampled,
                       cpp_gp_loglikelihood.dim-objective_func._num_fidelity))

test = np.zeros(eval_pts.shape[0])
ps = PosteriorMeanMCMC(cpp_gp_loglikelihood.models, num_fidelity)
for i, pt in enumerate(eval_pts):
    ps.set_current_point(pt.reshape((1, cpp_gp_loglikelihood.dim-objective_func._num_fidelity)))
    test[i] = -ps.compute_objective_function()
report_point = eval_pts[np.argmin(test)].reshape((1, cpp_gp_loglikelihood.dim-objective_func._num_fidelity))

py_repeated_search_domain = RepeatedDomain(num_repeats = 1, domain = inner_search_domain)
ps_mean_opt = pyGradientDescentOptimizer(py_repeated_search_domain, ps, py_sgd_params_ps)
report_point = multistart_optimize(ps_mean_opt, report_point, num_multistarts = 1)[0]
report_point = report_point.ravel()
report_point = np.concatenate((report_point, np.ones(objective_func._num_fidelity)))

print "best so far in the initial data {0}".format(true_value_init[np.argmin(true_value_init[:,0])][0])
capital_so_far = 0.
for n in xrange(num_iteration):
    print method + ", {0}th job, {1}th iteration, func={2}, q={3}".format(
            job_id, n, obj_func_name, num_to_sample
    )
    time1 = time.time()
    if method == 'KG' or method == "rKG":
        discrete_pts_list = []
        discrete = inner_search_domain.generate_uniform_random_points_in_domain(10)
        for i, cpp_gp in enumerate(cpp_gp_loglikelihood.models):
            discrete_pts_optima = np.array(discrete)

            eval_pts = inner_search_domain.generate_uniform_random_points_in_domain(int(1e3))
            eval_pts = np.reshape(np.append(eval_pts,
                                            (cpp_gp.get_historical_data_copy()).points_sampled[:, :(cpp_gp_loglikelihood.dim-objective_func._num_fidelity)]),
                                  (eval_pts.shape[0] + cpp_gp.num_sampled, cpp_gp.dim-objective_func._num_fidelity))

            test = np.zeros(eval_pts.shape[0])
            ps_evaluator = PosteriorMean(cpp_gp, num_fidelity)
            for i, pt in enumerate(eval_pts):
                ps_evaluator.set_current_point(pt.reshape((1, cpp_gp_loglikelihood.dim-objective_func._num_fidelity)))
                test[i] = -ps_evaluator.compute_objective_function()

            initial_point = eval_pts[np.argmin(test)]

            ps_sgd_optimizer = cppNewtonOptimizer(cpp_inner_search_domain, ps_evaluator, cpp_newton_params_ps)
            report_point = posterior_mean_optimization(ps_sgd_optimizer, initial_guess = initial_point, max_num_threads = 4)

            ps_evaluator.set_current_point(report_point.reshape((1, cpp_gp_loglikelihood.dim-objective_func._num_fidelity)))
            if -ps_evaluator.compute_objective_function() > np.min(test):
                report_point = initial_point

            discrete_pts_optima = np.reshape(np.append(discrete_pts_optima, report_point),
                                             (discrete_pts_optima.shape[0] + 1, cpp_gp.dim-objective_func._num_fidelity))
            report_point = (cpp_gp.get_historical_data_copy()).points_sampled[np.argmin(cpp_gp._points_sampled_value[:, 0])]
            discrete_pts_optima = np.reshape(np.append(discrete_pts_optima, report_point),
                                             (discrete_pts_optima.shape[0] + 1, cpp_gp.dim-objective_func._num_fidelity))
            discrete_pts_list.append(discrete_pts_optima)

        ps_evaluator = PosteriorMean(cpp_gp_loglikelihood.models[0], num_fidelity)
<<<<<<< HEAD
        ps_sgd_optimizer = cppGradientDescentOptimizer(cpp_inner_search_domain, ps_evaluator, cpp_sgd_params_ps)
        if method == "KG":
            # KG method
            next_points, voi = bayesian_optimization.gen_sample_from_qkg_mcmc(cpp_gp_loglikelihood._gaussian_process_mcmc, cpp_gp_loglikelihood.models,
                                                                    ps_sgd_optimizer, cpp_search_domain, num_fidelity, discrete_pts_list,
                                                                    cpp_sgd_params_kg, num_to_sample, num_mc=2 ** 1)
        else:
            # robust KG method
            next_points, voi = bayesian_optimization.gen_sample_from_rKG_mcmc(cpp_gp_loglikelihood._gaussian_process_mcmc, cpp_gp_loglikelihood.models,
                                                                              ps_sgd_optimizer, cpp_search_domain, num_fidelity, discrete_pts_list,
                                                                              cpp_sgd_params_kg, num_to_sample, 1.0, num_mc=2 ** 6)

=======
        ps_sgd_optimizer = cppNewtonOptimizer(cpp_inner_search_domain, ps_evaluator, cpp_newton_params_ps)
        # KG method
        next_points, voi = bayesian_optimization.gen_sample_from_qkg_mcmc(cpp_gp_loglikelihood._gaussian_process_mcmc, cpp_gp_loglikelihood.models,
                                                                          ps_sgd_optimizer, cpp_search_domain, num_fidelity, discrete_pts_list,
                                                                          cpp_sgd_params_kg, num_to_sample, num_mc=2 ** 6)
>>>>>>> c12948b7
    elif method == 'EI':
        # EI method
        next_points, voi = bayesian_optimization.gen_sample_from_qei_mcmc(cpp_gp_loglikelihood._gaussian_process_mcmc, cpp_search_domain,
                                                                          cpp_sgd_params_kg, num_to_sample, num_mc=2 ** 10)
    else:
        print method + str(" not supported")
        sys.exit(0)

    print method + " takes "+str((time.time()-time1))+" seconds"
    #time1 = time.time()
    print method + " suggests points:"
    print next_points

    sampled_points = [SamplePoint(pt, objective_func.evaluate(pt)[observations], objective_func._sample_var) for pt in next_points]

    #print "evaluating takes "+str((time.time()-time1)/60)+" mins"
    capitals = np.ones(num_to_sample)
    for i in xrange(num_to_sample):
        if num_fidelity > 0:
            value = 1.0
            for j in xrange(num_fidelity):
                value *= next_points[i, dim-1-j]
            capitals[i] = value
    capital_so_far += np.amax(capitals)
    print "evaluating takes capital " + str(capital_so_far) +" so far"

    # retrain the model
    time1 = time.time()

    cpp_gp_loglikelihood.add_sampled_points(sampled_points)
    cpp_gp_loglikelihood.train()

    print "retraining the model takes "+str((time.time()-time1))+" seconds"
    time1 = time.time()

    # report the point
    if method == 'KG' or method == "rKG":
        eval_pts = inner_search_domain.generate_uniform_random_points_in_domain(int(1e4))
        eval_pts = np.reshape(np.append(eval_pts, (cpp_gp_loglikelihood.get_historical_data_copy()).points_sampled[:, :(cpp_gp_loglikelihood.dim-objective_func._num_fidelity)]),
                              (eval_pts.shape[0] + cpp_gp_loglikelihood._num_sampled, cpp_gp_loglikelihood.dim-objective_func._num_fidelity))

        ps = PosteriorMeanMCMC(cpp_gp_loglikelihood.models, num_fidelity)
        test = np.zeros(eval_pts.shape[0])
        for i, pt in enumerate(eval_pts):
            ps.set_current_point(pt.reshape((1, cpp_gp_loglikelihood.dim-objective_func._num_fidelity)))
            test[i] = -ps.compute_objective_function()
        initial_point = eval_pts[np.argmin(test)].reshape((1, cpp_gp_loglikelihood.dim-objective_func._num_fidelity))

        py_repeated_search_domain = RepeatedDomain(num_repeats = 1, domain = inner_search_domain)
        ps_mean_opt = pyGradientDescentOptimizer(py_repeated_search_domain, ps, py_sgd_params_ps)
        report_point = multistart_optimize(ps_mean_opt, initial_point, num_multistarts = 1)[0]

        ps.set_current_point(report_point.reshape((1, cpp_gp_loglikelihood.dim-objective_func._num_fidelity)))
        if -ps.compute_objective_function() > np.min(test):
            report_point = initial_point
    else:
        cpp_gp = cpp_gp_loglikelihood.models[0]
        report_point = (cpp_gp.get_historical_data_copy()).points_sampled[np.argmin(cpp_gp._points_sampled_value[:, 0])]

    report_point = report_point.ravel()
    report_point = np.concatenate((report_point, np.ones(objective_func._num_fidelity)))

    print "the recommended point: ",
    print report_point
    print "recommending the point takes "+str((time.time()-time1))+" seconds"
    print method + ", VOI {0}, best so far {1}".format(voi, objective_func.evaluate_true(report_point)[0])<|MERGE_RESOLUTION|>--- conflicted
+++ resolved
@@ -98,7 +98,6 @@
                                                max_relative_change=0.02,
                                                tolerance=1.0e-10)
 
-<<<<<<< HEAD
 cpp_sgd_params_ps = cppGradientDescentParameters(num_multistarts=1,
                                                  max_num_steps=30,
                                                  max_num_restarts=1,
@@ -107,14 +106,6 @@
                                                  pre_mult=1.0,
                                                  max_relative_change=0.1,
                                                  tolerance=1.0e-10)
-=======
-cpp_newton_params_ps = cppNewtonParameters(num_multistarts=1,
-                                           max_num_steps=20,
-                                           gamma=1.1,
-                                           time_factor=1.0e40,
-                                           max_relative_change=1.0,
-                                           tolerance=1.0e-10)
->>>>>>> c12948b7
 
 cpp_sgd_params_kg = cppGradientDescentParameters(num_multistarts=200,
                                                  max_num_steps=100,
@@ -185,26 +176,19 @@
             discrete_pts_list.append(discrete_pts_optima)
 
         ps_evaluator = PosteriorMean(cpp_gp_loglikelihood.models[0], num_fidelity)
-<<<<<<< HEAD
+
         ps_sgd_optimizer = cppGradientDescentOptimizer(cpp_inner_search_domain, ps_evaluator, cpp_sgd_params_ps)
         if method == "KG":
             # KG method
             next_points, voi = bayesian_optimization.gen_sample_from_qkg_mcmc(cpp_gp_loglikelihood._gaussian_process_mcmc, cpp_gp_loglikelihood.models,
                                                                     ps_sgd_optimizer, cpp_search_domain, num_fidelity, discrete_pts_list,
-                                                                    cpp_sgd_params_kg, num_to_sample, num_mc=2 ** 1)
+                                                                    cpp_sgd_params_kg, num_to_sample, num_mc=2 ** 7)
         else:
             # robust KG method
             next_points, voi = bayesian_optimization.gen_sample_from_rKG_mcmc(cpp_gp_loglikelihood._gaussian_process_mcmc, cpp_gp_loglikelihood.models,
                                                                               ps_sgd_optimizer, cpp_search_domain, num_fidelity, discrete_pts_list,
                                                                               cpp_sgd_params_kg, num_to_sample, 1.0, num_mc=2 ** 6)
 
-=======
-        ps_sgd_optimizer = cppNewtonOptimizer(cpp_inner_search_domain, ps_evaluator, cpp_newton_params_ps)
-        # KG method
-        next_points, voi = bayesian_optimization.gen_sample_from_qkg_mcmc(cpp_gp_loglikelihood._gaussian_process_mcmc, cpp_gp_loglikelihood.models,
-                                                                          ps_sgd_optimizer, cpp_search_domain, num_fidelity, discrete_pts_list,
-                                                                          cpp_sgd_params_kg, num_to_sample, num_mc=2 ** 6)
->>>>>>> c12948b7
     elif method == 'EI':
         # EI method
         next_points, voi = bayesian_optimization.gen_sample_from_qei_mcmc(cpp_gp_loglikelihood._gaussian_process_mcmc, cpp_search_domain,
