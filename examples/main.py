--- conflicted
+++ resolved
@@ -30,11 +30,7 @@
 
 # arguments for calling this script:
 # python main.py [obj_func_name] [method_name] [num_to_sample] [job_id]
-<<<<<<< HEAD
 # example: python main.py Branin KG 1 1
-=======
-# example: python main.py Branin two-step 1 1
->>>>>>> 48dca725
 # you can define your own obj_function and then just change the objective_func object below, and run this script.
 
 argv = sys.argv[1:]
@@ -44,11 +40,7 @@
 job_id = int(argv[3])
 
 # constants
-<<<<<<< HEAD
 num_func_eval = 20
-=======
-num_func_eval = 30
->>>>>>> 48dca725
 num_iteration = int(num_func_eval / num_to_sample) + 1
 
 obj_func_dict = {'Branin': synthetic_functions.Branin(),
@@ -104,38 +96,22 @@
                                                max_num_restarts=3,
                                                num_steps_averaged=15,
                                                gamma=0.7,
-<<<<<<< HEAD
-                                               pre_mult=1.0,
-=======
                                                pre_mult=0.01,
->>>>>>> 48dca725
                                                max_relative_change=0.02,
                                                tolerance=1.0e-10)
 
 cpp_sgd_params_ps = cppGradientDescentParameters(num_multistarts=1,
-<<<<<<< HEAD
                                                  max_num_steps=6,
                                                  max_num_restarts=1,
                                                  num_steps_averaged=3,
                                                  gamma=0.0,
                                                  pre_mult=1.0,
-=======
-                                                 max_num_steps=50,
-                                                 max_num_restarts=1,
-                                                 num_steps_averaged=3,
-                                                 gamma=0.7,
-                                                 pre_mult=0.01,
->>>>>>> 48dca725
                                                  max_relative_change=0.1,
                                                  tolerance=1.0e-10)
 
 cpp_sgd_params_kg = cppGradientDescentParameters(num_multistarts=200,
-<<<<<<< HEAD
-                                                 max_num_steps=100,
-=======
                                                  max_num_steps=50,
->>>>>>> 48dca725
-                                                 max_num_restarts=1,
+                                                 max_num_restarts=2,
                                                  num_steps_averaged=4,
                                                  gamma=0.7,
                                                  pre_mult=1.0,
@@ -168,23 +144,13 @@
             job_id, n, obj_func_name, num_to_sample
     )
     time1 = time.time()
-<<<<<<< HEAD
     if method == 'KG' or method == "rKG":
-=======
-
-    if method == 'KG' or method == 'two-step':
->>>>>>> 48dca725
         discrete_pts_list = []
 
         discrete, _ = bayesian_optimization.gen_sample_from_qei_mcmc(cpp_gp_loglikelihood._gaussian_process_mcmc, cpp_search_domain,
-<<<<<<< HEAD
-                                                                cpp_sgd_params_kg, 10, num_mc=2 ** 10)
+                                                                     cpp_sgd_params_kg, 10, num_mc=2 ** 10)
 
         for i, cpp_gp in enumerate(cpp_gp_loglikelihood.models):
-=======
-                                                                     cpp_sgd_params_kg, 10, num_mc=2 ** 10)
-        for cpp_gp in cpp_gp_loglikelihood.models:
->>>>>>> 48dca725
             discrete_pts_optima = np.array(discrete)
 
             eval_pts = inner_search_domain.generate_uniform_random_points_in_domain(int(1e3))
@@ -217,37 +183,21 @@
         ps_evaluator = PosteriorMean(cpp_gp_loglikelihood.models[0], num_fidelity)
 
         ps_sgd_optimizer = cppGradientDescentOptimizer(cpp_inner_search_domain, ps_evaluator, cpp_sgd_params_ps)
-<<<<<<< HEAD
         if method == "KG":
             # KG method
             next_points, voi = bayesian_optimization.gen_sample_from_qkg_mcmc(cpp_gp_loglikelihood._gaussian_process_mcmc, cpp_gp_loglikelihood.models,
-                                                                    ps_sgd_optimizer, cpp_search_domain, num_fidelity, discrete_pts_list,
-                                                                    cpp_sgd_params_kg, num_to_sample, num_mc=2 ** 7)
+                                                                              ps_sgd_optimizer, cpp_search_domain, num_fidelity, discrete_pts_list,
+                                                                              cpp_sgd_params_kg, num_to_sample, num_mc=2 ** 7)
         else:
             # robust KG method
             next_points, voi = bayesian_optimization.gen_sample_from_rKG_mcmc(cpp_gp_loglikelihood._gaussian_process_mcmc, cpp_gp_loglikelihood.models,
                                                                               ps_sgd_optimizer, cpp_search_domain, num_fidelity, discrete_pts_list,
                                                                               cpp_sgd_params_kg, num_to_sample, 1.0, num_mc=2 ** 6)
 
-=======
-
-        if method == 'KG':
-            # KG method
-            next_points, voi = bayesian_optimization.gen_sample_from_qkg_mcmc(cpp_gp_loglikelihood._gaussian_process_mcmc, cpp_gp_loglikelihood.models,
-                                                                              ps_sgd_optimizer, cpp_search_domain, num_fidelity, discrete_pts_list,
-                                                                              cpp_sgd_params_kg, num_to_sample, num_mc=2 ** 6)
-        else:
-            # two-step method
-            next_points, voi = bayesian_optimization.gen_sample_from_two_step_mcmc(cpp_gp_loglikelihood._gaussian_process_mcmc, cpp_gp_loglikelihood.models,
-                                                                                   ps_sgd_optimizer, cpp_search_domain, num_fidelity, discrete_pts_list,
-                                                                                   cpp_sgd_params_kg, num_to_sample, min(num_iteration-n-1, 4),
-                                                                                   num_mc=2 ** 5)
->>>>>>> 48dca725
     elif method == 'EI':
         # EI method
         next_points, voi = bayesian_optimization.gen_sample_from_qei_mcmc(cpp_gp_loglikelihood._gaussian_process_mcmc, cpp_search_domain,
                                                                           cpp_sgd_params_kg, num_to_sample, num_mc=2 ** 10)
-
     else:
         print method + str(" not supported")
         sys.exit(0)
@@ -272,15 +222,6 @@
 
     # retrain the model
     time1 = time.time()
-    # if method == 'two-step':
-    #     cpp_gp_copy = cppGaussianProcessLogLikelihoodMCMC(historical_data = cpp_gp_loglikelihood.get_historical_data_copy(),
-    #                                                       derivatives = derivatives,
-    #                                                       prior = prior,
-    #                                                       chain_length = 1000,
-    #                                                       burnin_steps = 4000,
-    #                                                       n_hypers = 2 ** 4,
-    #                                                       noisy = False)
-    #     cpp_gp_copy.train()
 
     cpp_gp_loglikelihood.add_sampled_points(sampled_points)
     cpp_gp_loglikelihood.train()
@@ -308,31 +249,6 @@
         ps.set_current_point(report_point.reshape((1, cpp_gp_loglikelihood.dim-objective_func._num_fidelity)))
         if -ps.compute_objective_function() > np.min(test):
             report_point = initial_point
-    # elif method == 'two-step':
-    #     next_points, voi = bayesian_optimization.gen_sample_from_qei_mcmc(cpp_gp_copy._gaussian_process_mcmc, cpp_search_domain,
-    #                                                                       cpp_sgd_params_kg, num_to_sample, num_mc=2 ** 10)
-    #     sampled_points = [SamplePoint(pt, objective_func.evaluate(pt)[observations], objective_func._sample_var) for pt in next_points]
-    #     cpp_gp_copy.add_sampled_points(sampled_points)
-    #     cpp_gp_copy.train()
-    #
-    #     eval_pts = inner_search_domain.generate_uniform_random_points_in_domain(int(1e4))
-    #     eval_pts = np.reshape(np.append(eval_pts, (cpp_gp_copy.get_historical_data_copy()).points_sampled[:, :(cpp_gp_copy.dim-objective_func._num_fidelity)]),
-    #                           (eval_pts.shape[0] + cpp_gp_copy._num_sampled, cpp_gp_copy.dim-objective_func._num_fidelity))
-    #
-    #     ps = PosteriorMeanMCMC(cpp_gp_copy.models, num_fidelity)
-    #     test = np.zeros(eval_pts.shape[0])
-    #     for i, pt in enumerate(eval_pts):
-    #         ps.set_current_point(pt.reshape((1, cpp_gp_copy.dim-objective_func._num_fidelity)))
-    #         test[i] = -ps.compute_objective_function()
-    #     initial_point = eval_pts[np.argmin(test)].reshape((1, cpp_gp_copy.dim-objective_func._num_fidelity))
-    #
-    #     py_repeated_search_domain = RepeatedDomain(num_repeats = 1, domain = inner_search_domain)
-    #     ps_mean_opt = pyGradientDescentOptimizer(py_repeated_search_domain, ps, py_sgd_params_ps)
-    #     report_point = multistart_optimize(ps_mean_opt, initial_point, num_multistarts = 1)[0]
-    #
-    #     ps.set_current_point(report_point.reshape((1, cpp_gp_copy.dim-objective_func._num_fidelity)))
-    #     if -ps.compute_objective_function() > np.min(test):
-    #         report_point = initial_point
     else:
         cpp_gp = cpp_gp_loglikelihood.models[0]
         report_point = (cpp_gp.get_historical_data_copy()).points_sampled[np.argmin(cpp_gp._points_sampled_value[:, 0])]
