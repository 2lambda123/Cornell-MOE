--- conflicted
+++ resolved
@@ -36,11 +36,7 @@
         self._num_init_pts = 3
         self._sample_var = 0.0
         self._min_value = 0.0
-<<<<<<< HEAD
-        self._observations = numpy.arange(self._dim)
-=======
         self._observations = []
->>>>>>> 35a00da0
         self._num_fidelity = 0
 
     def evaluate_true(self, x):
