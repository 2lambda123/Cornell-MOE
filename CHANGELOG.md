--- conflicted
+++ resolved
@@ -4,11 +4,8 @@
 
 * Changes
 
-<<<<<<< HEAD
-  * Switched from `testify` to `py.test` (http://pytest.org/)
-=======
+  * Switched from `testify` to `py.test` - http://pytest.org/ (#36)
   * [cleanup] Moved bandits into their own sub directories (#375)
->>>>>>> e2c25e9b
 
 * Bugs
 
